--- conflicted
+++ resolved
@@ -4,11 +4,7 @@
 import subprocess  # noqa
 import unittest
 from pathlib import Path
-<<<<<<< HEAD
-from typing import Mapping
-=======
 from typing import Any, Mapping, Optional, cast
->>>>>>> 3add7356
 
 from click.testing import CliRunner, Result
 
@@ -193,10 +189,7 @@
             if not primary_test_case:
                 primary_test_case = t
             params.append(t.filepath)
-<<<<<<< HEAD
-=======
         primary_test_case = cast(SSSOMTestCase, primary_test_case)
->>>>>>> 3add7356
         name = Path(primary_test_case.filepath).stem
         directory = test_out_dir.joinpath(name)
         directory.mkdir(exist_ok=True, parents=True)
