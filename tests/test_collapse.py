from sssom import (
    parse,
    collapse,
    dataframe_to_ptable,
    filter_redundant_rows,
    group_mappings,
    compare_dataframes,
)

import unittest
import os
from pandasql import sqldf
import logging

cwd = os.path.abspath(os.path.dirname(__file__))
data_dir = os.path.join(cwd, "data")


class TestCollapse(unittest.TestCase):
    def setUp(self) -> None:
        self.df = parse(f"{data_dir}/basic.tsv")

    def test_df(self):
        df = self.df
        print(df[0:20])
        self.assertTrue(True)

    def test_collapse(self):
        df = collapse(self.df)
        print(df[0:20])

    def test_filter(self):
        df = filter_redundant_rows(self.df)
        print(df[0:20])
        assert len(df.index) == 91

    def test_ptable(self):
        rows = dataframe_to_ptable(self.df)
        for row in rows[0:10]:
            print("\t".join(row))
        assert len(rows) == 91

    def test_groupings(self):
        mappings = group_mappings(self.df)

    def test_diff(self):
        diff = compare_dataframes(self.df, self.df)
        assert len(diff.unique_tuples1) == 0
        assert len(diff.unique_tuples2) == 0
        assert len(diff.common_tuples) == 91
        diff_df = diff.combined_dataframe
        print(len(diff_df.index))
        print(diff_df[0:20])
        assert len(diff_df.index) > 100
        for c in diff_df["comment"]:
            assert c.startswith("COMMON_TO_BOTH")
        output = sqldf("select * from diff_df where comment != ''")
        print(output)
        print(diff)

        df2 = parse(f"{data_dir}/basic2.tsv")
        diff = compare_dataframes(self.df, df2)
        print(len(diff.unique_tuples1))
        print(len(diff.unique_tuples2))
        print(len(diff.common_tuples))
<<<<<<< HEAD
        assert len(diff.unique_tuples1) == 13
        assert len(diff.unique_tuples2) == 1
        assert len(diff.common_tuples) == 73
        # totlen = len(diff.unique_tuples1) + len(diff.unique_tuples2) + len(diff.common_tuples)
        # assert totlen == len(self.df.index) + len(df2.index)
=======
        assert len(diff.unique_tuples1) == 15
        assert len(diff.unique_tuples2) == 3
        assert len(diff.common_tuples) == 76
        #totlen = len(diff.unique_tuples1) + len(diff.unique_tuples2) + len(diff.common_tuples)
        #assert totlen == len(self.df.index) + len(df2.index)
>>>>>>> b5b6cb11
        diff_df = diff.combined_dataframe
        print(len(diff_df.index))
        print(diff_df[0:10])<|MERGE_RESOLUTION|>--- conflicted
+++ resolved
@@ -1,30 +1,23 @@
-from sssom import (
-    parse,
-    collapse,
-    dataframe_to_ptable,
-    filter_redundant_rows,
-    group_mappings,
-    compare_dataframes,
-)
+from sssom import parse, collapse, dataframe_to_ptable, filter_redundant_rows, group_mappings, compare_dataframes
 
 import unittest
 import os
 from pandasql import sqldf
 import logging
-
 cwd = os.path.abspath(os.path.dirname(__file__))
-data_dir = os.path.join(cwd, "data")
+data_dir = os.path.join(cwd, 'data')
 
 
 class TestCollapse(unittest.TestCase):
+
     def setUp(self) -> None:
-        self.df = parse(f"{data_dir}/basic.tsv")
+        self.df = parse(f'{data_dir}/basic.tsv')
 
     def test_df(self):
         df = self.df
         print(df[0:20])
         self.assertTrue(True)
-
+        
     def test_collapse(self):
         df = collapse(self.df)
         print(df[0:20])
@@ -52,30 +45,22 @@
         print(len(diff_df.index))
         print(diff_df[0:20])
         assert len(diff_df.index) > 100
-        for c in diff_df["comment"]:
-            assert c.startswith("COMMON_TO_BOTH")
+        for c in diff_df['comment']:
+            assert c.startswith('COMMON_TO_BOTH')
         output = sqldf("select * from diff_df where comment != ''")
         print(output)
         print(diff)
 
-        df2 = parse(f"{data_dir}/basic2.tsv")
+        df2 = parse(f'{data_dir}/basic2.tsv')
         diff = compare_dataframes(self.df, df2)
         print(len(diff.unique_tuples1))
         print(len(diff.unique_tuples2))
         print(len(diff.common_tuples))
-<<<<<<< HEAD
-        assert len(diff.unique_tuples1) == 13
-        assert len(diff.unique_tuples2) == 1
-        assert len(diff.common_tuples) == 73
-        # totlen = len(diff.unique_tuples1) + len(diff.unique_tuples2) + len(diff.common_tuples)
-        # assert totlen == len(self.df.index) + len(df2.index)
-=======
         assert len(diff.unique_tuples1) == 15
         assert len(diff.unique_tuples2) == 3
         assert len(diff.common_tuples) == 76
         #totlen = len(diff.unique_tuples1) + len(diff.unique_tuples2) + len(diff.common_tuples)
         #assert totlen == len(self.df.index) + len(df2.index)
->>>>>>> b5b6cb11
         diff_df = diff.combined_dataframe
         print(len(diff_df.index))
         print(diff_df[0:10])