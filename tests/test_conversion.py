--- conflicted
+++ resolved
@@ -3,11 +3,8 @@
 import json
 import logging
 import unittest
-<<<<<<< HEAD
-from os import stat
-=======
 from typing import Dict
->>>>>>> d44267ba
+
 
 import pandas as pd
 import yaml
@@ -167,13 +164,9 @@
         path = test.get_out_file("tsv")
         with open(path, "w") as file:
             write_table(msdf, file)
-<<<<<<< HEAD
-        self._test_files_equal(test.get_out_file("tsv"), test.get_validate_file("tsv"))
-        df = read_pandas(path)
-=======
         # self._test_files_equal(test.get_out_file("tsv"), test.get_validate_file("tsv"))
         df = parse_sssom_table(path).df
->>>>>>> d44267ba
+
         self.assertEqual(
             len(df),
             test.ct_data_frame_rows,
