"""Test for merging MappingSetDataFrames."""

import tempfile
import unittest
from pathlib import Path

import numpy as np
import pandas as pd
import yaml
from curies import Converter, Record, chain
from sssom_schema import Mapping as SSSOM_Mapping
from sssom_schema import slots as SSSOM_Slots

from sssom.constants import (
    CARDINALITY_SCOPE,
    CREATOR_ID,
    MAPPING_CARDINALITY,
    MAPPING_SET_CONFIDENCE,
    MAPPING_TOOL_ID,
    OBJECT_ID,
    OBJECT_LABEL,
    OBJECT_TYPE,
    PREDICATE_ID,
    PREDICATE_TYPE,
    SEMAPV,
    SUBJECT_ID,
    SUBJECT_LABEL,
<<<<<<< HEAD
    SUBJECT_TYPE,
=======
    MetadataType,
>>>>>>> 7f868136
)
from sssom.context import SSSOM_BUILT_IN_PREFIXES, ensure_converter
from sssom.io import extract_iris
from sssom.parsers import parse_sssom_table
from sssom.util import (
    MappingSetDataFrame,
    filter_out_prefixes,
    filter_prefixes,
    get_dict_from_mapping,
    get_file_extension,
    get_prefixes_used_in_table,
    inject_metadata_into_df,
    invert_mappings,
    is_multivalued_slot,
)
from tests.constants import data_dir

HERE = Path(__file__).parent.resolve()


class TestIO(unittest.TestCase):
    """A test case for merging msdfs."""

    def setUp(self) -> None:
        """Set up."""
        self.msdf = parse_sssom_table(f"{data_dir}/basic.tsv")
        self.msdf2 = parse_sssom_table(f"{data_dir}/basic7.tsv")
        self.features = [SUBJECT_ID, OBJECT_ID]
        self.mapping_justification = SEMAPV.ManualMappingCuration.value

    def test_broken_predicate_list(self) -> None:
        """Test merging of multiple msdfs."""
        predicate_filter = ["skos:relatedMatch", [f"{data_dir}/predicate_list3.txt"]]
        prefix_map = {"skos": "http://www.w3.org/2004/02/skos/core#"}
        converter = Converter.from_prefix_map(prefix_map)
        iri_list = extract_iris(predicate_filter, converter=converter)
        self.assertEqual(
            [
                "http://www.w3.org/2004/02/skos/core#narrowMatch",
                "http://www.w3.org/2004/02/skos/core#relatedMatch",
            ],
            iri_list,
        )

    def test_filter_prefixes_any(self) -> None:
        """Test filtering MSDF.df by prefixes provided."""
        prefix_filter_list = ["x", "y"]
        original_msdf = self.msdf
        filtered_df = filter_prefixes(
            original_msdf.df,
            prefix_filter_list,
            self.features,
            require_all_prefixes=False,
        )
        self.assertEqual(len(filtered_df), 136)

    def test_filter_prefixes_all(self) -> None:
        """Test filtering MSDF.df by prefixes provided."""
        prefix_filter_list = ["x", "y"]
        original_msdf = self.msdf
        filtered_df = filter_prefixes(
            original_msdf.df,
            prefix_filter_list,
            self.features,
            require_all_prefixes=True,
        )
        self.assertEqual(len(filtered_df), 40)

    def test_filter_out_prefixes_any(self) -> None:
        """Test filtering MSDF.df by prefixes provided."""
        prefix_filter_list = ["x", "y"]
        original_msdf = self.msdf
        filtered_df = filter_out_prefixes(
            original_msdf.df,
            prefix_filter_list,
            self.features,
            require_all_prefixes=False,
        )
        self.assertEqual(len(filtered_df), 5)

    def test_filter_out_prefixes_all(self) -> None:
        """Test filtering MSDF.df by prefixes provided."""
        prefix_filter_list = ["x", "y"]
        original_msdf = self.msdf
        filtered_df = filter_out_prefixes(
            original_msdf.df,
            prefix_filter_list,
            self.features,
            require_all_prefixes=True,
        )
        self.assertEqual(len(filtered_df), 101)

    def test_remove_mappings(self) -> None:
        """Test remove mappings."""
        prefix_filter_list = ["x", "y"]
        original_msdf = self.msdf
        filtered_df = filter_out_prefixes(original_msdf.df, prefix_filter_list, self.features)
        new_msdf = MappingSetDataFrame.with_converter(
            df=filtered_df,
            converter=original_msdf.converter,
            metadata=original_msdf.metadata,
        )
        original_length = len(original_msdf.df)
        original_msdf.remove_mappings(new_msdf)
        # len(self.msdf.df) = 141 and len(new_msdf.df) = 5
        self.assertEqual(len(original_msdf.df), original_length - len(new_msdf.df))

    def test_clean_prefix_map(self) -> None:
        """Test clean prefix map."""
        prefix_filter_list = ["x", "y"]
        original_msdf = self.msdf
        filtered_df = filter_out_prefixes(original_msdf.df, prefix_filter_list, self.features)
        new_msdf = MappingSetDataFrame.with_converter(
            df=filtered_df,
            converter=original_msdf.converter,
            metadata=original_msdf.metadata,
        )
        new_msdf.clean_prefix_map()
        self.assertEqual(
            new_msdf.prefix_map.keys(),
            set(original_msdf.prefix_map.keys()).intersection(set(new_msdf.prefix_map.keys())),
        )

    def test_clean_prefix_map_strict(self) -> None:
        """Test clean prefix map with 'strict'=True."""
        msdf = parse_sssom_table(f"{data_dir}/test_clean_prefix.tsv")
        with self.assertRaises(ValueError):
            msdf.clean_prefix_map(strict=True)

    def test_clean_prefix_map_not_strict(self) -> None:
        """Test clean prefix map with 'strict'=False."""
        msdf = parse_sssom_table(f"{data_dir}/test_clean_prefix.tsv")
        self.assertEqual(
            {
                "a": "http://example.org/a/",
                "b": "http://example.org/b/",
                "c": "http://example.org/c/",
                "d": "http://example.org/d/",
                "orcid": "https://orcid.org/",
                "owl": "http://www.w3.org/2002/07/owl#",
                "rdf": "http://www.w3.org/1999/02/22-rdf-syntax-ns#",
                "rdfs": "http://www.w3.org/2000/01/rdf-schema#",
                "semapv": "https://w3id.org/semapv/vocab/",
                "skos": "http://www.w3.org/2004/02/skos/core#",
                "sssom": "https://w3id.org/sssom/",
            },
            msdf.prefix_map,
        )
        original_curie_map = msdf.prefix_map
        self.assertEqual(
            {"a", "b", "c", "d", "orcid"}.union(SSSOM_BUILT_IN_PREFIXES),
            set(original_curie_map),
        )
        msdf.clean_prefix_map(strict=False)
        new_curie_map = msdf.prefix_map
        self.assertEqual(
            {"a", "b", "c", "d", "orcid", "x1", "y1", "z1"}.union(SSSOM_BUILT_IN_PREFIXES),
            set(new_curie_map),
        )

    def test_invert_nodes(self) -> None:
        """Test invert nodes."""
        subject_prefix = "a"
        inverted_df = invert_mappings(self.msdf2.df, subject_prefix, False)
        self.assertEqual(len(inverted_df), 13)

    def test_invert_nodes_merged(self) -> None:
        """Test invert nodes with merge_inverted."""
        subject_prefix = "a"
        inverted_df = invert_mappings(self.msdf2.df, subject_prefix, True)
        self.assertEqual(len(inverted_df), 38)

    def test_invert_nodes_without_prefix(self) -> None:
        """Test invert nodes."""
        inverted_df = invert_mappings(df=self.msdf2.df, merge_inverted=False)
        self.assertEqual(len(inverted_df), len(self.msdf2.df.drop_duplicates()))

    def test_invert_asymmetric_nodes(self) -> None:
        """Test inverting sets containing imbalanced subject/object columns."""
        msdf = parse_sssom_table(f"{data_dir}/asymmetric.tsv")
        inverted_df = invert_mappings(msdf.df, merge_inverted=False)
        self.assertEqual(len(inverted_df), len(msdf.df))
        original_subject_labels = msdf.df["subject_label"].values
        inverted_object_labels = inverted_df["object_label"].values
        self.assertNotIn(False, original_subject_labels == inverted_object_labels)

    def test_inject_metadata_into_df(self) -> None:
        """Test injecting metadata into DataFrame is as expected."""
        expected_creators = "orcid:0000-0001-5839-2535|orcid:0000-0001-5839-2532"
        msdf = parse_sssom_table(f"{data_dir}/test_inject_metadata_msdf.tsv")
        msdf_with_meta = inject_metadata_into_df(msdf)
        creator_ids = msdf_with_meta.df["creator_id"].drop_duplicates().values.item()
        self.assertEqual(creator_ids, expected_creators)


class TestUtils(unittest.TestCase):
    """Unit test for utility functions."""

    def test_get_prefixes(self) -> None:
        """Test getting prefixes from a MSDF."""
        path = data_dir.joinpath("enm_example.tsv")
        metadata_path = data_dir.joinpath("enm_example.yml")
        metadata = yaml.safe_load(metadata_path.read_text())
        msdf = parse_sssom_table(path, meta=metadata)
        prefixes = get_prefixes_used_in_table(msdf.df)
        self.assertNotIn("http", prefixes)
        self.assertNotIn("https", prefixes)
        self.assertEqual(
            {
                "ENVO",
                "NPO",
                "ENM",
                "CHEBI",
                "OBI",
                "IAO",
                "BAO",
                "EFO",
                "BTO",
                "orcid",
            }.union(SSSOM_BUILT_IN_PREFIXES),
            prefixes,
        )

    def test_standardize_df(self) -> None:
        """Test standardizing a MSDF's dataframe."""
        rows = [("a:1", "b:2", "c:3")]
        columns = ["subject_id", "predicate_id", "object_id"]
        df = pd.DataFrame(rows, columns=columns)
        converter = Converter(
            [
                Record(prefix="new.a", prefix_synonyms=["a"], uri_prefix="https://example.org/a/"),
                Record(prefix="new.b", prefix_synonyms=["b"], uri_prefix="https://example.org/b/"),
                Record(prefix="new.c", prefix_synonyms=["c"], uri_prefix="https://example.org/c/"),
            ]
        )
        msdf = MappingSetDataFrame(df=df, converter=converter)
        msdf._standardize_df_references()
        self.assertEqual(
            ("new.a:1", "new.b:2", "new.c:3"),
            tuple(df.iloc[0]),
        )

    def test_standardize_idempotent(self) -> None:
        """Test standardizing leaves correct fields."""
        metadata = {"license": "https://example.org/test-license"}
        msdf = MappingSetDataFrame(df=pd.DataFrame(), converter=Converter([]), metadata=metadata)
        msdf._standardize_metadata_references(raise_on_invalid=True)
        self.assertEqual({"license": "https://example.org/test-license"}, msdf.metadata)

    def test_standardize_metadata_upgrade_multivalued_single(self) -> None:
        """Test standardizing upgrades a string to a list."""
        metadata = {"creator_id": "orcid:0000-0003-4423-4370"}
        msdf = MappingSetDataFrame(df=pd.DataFrame(), converter=Converter([]), metadata=metadata)
        msdf._standardize_metadata_references(raise_on_invalid=True)
        self.assertEqual({"creator_id": ["orcid:0000-0003-4423-4370"]}, msdf.metadata)

    def test_standardize_metadata_upgrade_multivalued_multiple(self) -> None:
        """Test standardizing upgrades a string to a list."""
        metadata = {"creator_id": "orcid:0000-0003-4423-4370 | orcid:0000-0002-6601-2165"}
        msdf = MappingSetDataFrame(df=pd.DataFrame(), converter=Converter([]), metadata=metadata)
        msdf._standardize_metadata_references(raise_on_invalid=True)
        self.assertEqual(
            {"creator_id": ["orcid:0000-0003-4423-4370", "orcid:0000-0002-6601-2165"]},
            msdf.metadata,
        )

    def test_standardize_metadata_multivalued(self) -> None:
        """Test standardizing upgrades a string to a list."""
        metadata = {"creator_id": ["orcid:0000-0003-4423-4370", "orcid:0000-0002-6601-2165"]}
        msdf = MappingSetDataFrame(df=pd.DataFrame(), converter=Converter([]), metadata=metadata)
        msdf._standardize_metadata_references(raise_on_invalid=True)
        self.assertEqual(
            {"creator_id": ["orcid:0000-0003-4423-4370", "orcid:0000-0002-6601-2165"]},
            msdf.metadata,
        )

    def test_standardize_metadata_multivalued_type_error(self) -> None:
        """Test raising on a  non-string, non-list object given to a multivalued slot."""
        metadata = {"creator_id": object()}
        msdf = MappingSetDataFrame(df=pd.DataFrame(), converter=Converter([]), metadata=metadata)
        with self.assertRaises(TypeError):
            msdf._standardize_metadata_references(raise_on_invalid=True)

    def test_standardize_error_non_list(self) -> None:
        """Test that a type error is raised when metadata is presented that should not be a list."""
        metadata = {"mapping_source": ["https://example.org/r1", "https://example.org/r2"]}
        msdf = MappingSetDataFrame(df=pd.DataFrame(), converter=Converter([]), metadata=metadata)
        with self.assertRaises(TypeError):
            msdf._standardize_metadata_references(raise_on_invalid=True)

    def test_standardize_coerce_list(self) -> None:
        """Test that a metadata field that should not be a list gets coerced to a single element."""
        self.assertFalse(is_multivalued_slot("mapping_source"))
        metadata = {"mapping_source": ["https://example.org/r1"]}
        msdf = MappingSetDataFrame(df=pd.DataFrame(), converter=Converter([]), metadata=metadata)
        msdf._standardize_metadata_references(raise_on_invalid=True)
        self.assertIn("mapping_source", msdf.metadata)
        mapping_source = msdf.metadata["mapping_source"]
        self.assertIsInstance(
            mapping_source, str, msg="Mapping source should have been coerced into a string"
        )
        self.assertEqual({"mapping_source": "https://example.org/r1"}, msdf.metadata)

    def test_standardize_metdata_delete_empty(self) -> None:
        """Test that an element that should not be a list but is empty just gets deleted."""
        metadata: MetadataType = {"mapping_source": []}
        msdf = MappingSetDataFrame(df=pd.DataFrame(), converter=Converter([]), metadata=metadata)
        msdf._standardize_metadata_references(raise_on_invalid=True)
        self.assertEqual({}, msdf.metadata)

    def test_standardize_metadata_single(self) -> None:
        """Test standardizing a single valued slot."""
        metadata: MetadataType = {"mapping_source": "https://example.org/r1"}
        msdf = MappingSetDataFrame(df=pd.DataFrame(), converter=Converter([]), metadata=metadata)
        msdf._standardize_metadata_references(raise_on_invalid=True)
        self.assertEqual({"mapping_source": "https://example.org/r1"}, msdf.metadata)

    def test_standardize_metadata_raise_on_missing(self) -> None:
        """Test that an exception is raised for a metadata key that's not in the schema."""
        metadata: MetadataType = {"xxxx": "https://example.org/r1"}
        msdf = MappingSetDataFrame(df=pd.DataFrame(), converter=Converter([]), metadata=metadata)
        with self.assertRaises(ValueError):
            msdf._standardize_metadata_references(raise_on_invalid=True)

        # Test the logs actually get through
        with self.assertLogs("sssom.util") as cm:
            msdf._standardize_metadata_references()
            self.assertIn("invalid metadata key xxxx", "".join(cm.output))

    def test_msdf_from_mappings(self) -> None:
        """Test round tripping to SSSOM classes."""
        rows = [
            (
                "DOID:0050601",
                "ADULT syndrome",
                "skos:exactMatch",
                "UMLS:C1863204",
                "ADULT SYNDROME",
                SEMAPV.ManualMappingCuration.value,
                "orcid:0000-0003-4423-4370",
            )
        ]
        columns = [
            SUBJECT_ID,
            SUBJECT_LABEL,
            PREDICATE_ID,
            OBJECT_ID,
            OBJECT_LABEL,
            SEMAPV.ManualMappingCuration.value,
            CREATOR_ID,
        ]
        df = pd.DataFrame(rows, columns=columns)
        msdf = MappingSetDataFrame(df=df, converter=ensure_converter())
        msdf.clean_prefix_map(strict=True)

        msd = msdf.to_mapping_set_document()

        new_msdf = MappingSetDataFrame.from_mappings(
            mappings=msd.mapping_set.mappings,
            converter=msd.converter,
            metadata={
                "license": msdf.metadata["license"],
                "mapping_set_id": msdf.metadata["mapping_set_id"],
            },
        )

        self.assertEqual(1, len(new_msdf.df.index))
        self.assertEqual(rows[0], tuple(msdf.df.iloc[0]))
        self.assertEqual(new_msdf.metadata, msdf.metadata)

    def test_get_dict_from_mapping(self) -> None:
        """Test getting dict from a SSSOM mapping object or a dictionary."""
        mapping_obj = SSSOM_Mapping(
            subject_id="DOID:0050601",
            predicate_id="skos:exactMatch",
            object_id="UMLS:C1863204",
            mapping_justification=SEMAPV.ManualMappingCuration.value,
            author_id=["orcid:0000-0002-2411-565X", "orcid:0000-0002-7356-1779"],
            confidence=0.5,
        )
        mapping_dict = mapping_obj.__dict__

        expected_result = {
            "subject_id": "DOID:0050601",
            "predicate_id": "skos:exactMatch",
            "object_id": "UMLS:C1863204",
            "mapping_justification": "semapv:ManualMappingCuration",
            "subject_label": "",
            "subject_category": "",
            "predicate_label": "",
            "predicate_modifier": "",
            "object_label": "",
            "object_category": "",
            "author_id": "orcid:0000-0002-2411-565X|orcid:0000-0002-7356-1779",
            "author_label": "",
            "reviewer_id": "",
            "reviewer_label": "",
            "creator_id": "",
            "creator_label": "",
            "license": "",
            "subject_type": "",
            "subject_source": "",
            "subject_source_version": "",
            "object_type": "",
            "object_source": "",
            "object_source_version": "",
            "mapping_provider": "",
            "mapping_source": "",
            "mapping_cardinality": "",
            "mapping_tool": "",
            "mapping_tool_version": "",
            "mapping_date": "",
            "publication_date": "",
            "confidence": 0.5,
            "curation_rule": "",
            "curation_rule_text": "",
            "subject_match_field": "",
            "object_match_field": "",
            "match_string": "",
            "subject_preprocessing": "",
            "object_preprocessing": "",
            "see_also": "",
            "issue_tracker_item": "",
            "other": "",
            "comment": "",
        }

        if hasattr(SSSOM_Slots, "similarity_score"):
            expected_result["similarity_score"] = np.nan
            expected_result["similarity_measure"] = ""
        else:
            expected_result["semantic_similarity_score"] = np.nan
            expected_result["semantic_similarity_measure"] = ""

        result_with_mapping_object = get_dict_from_mapping(mapping_obj)
        result_with_dict = get_dict_from_mapping(mapping_dict)
        self.assertEqual(result_with_mapping_object, result_with_dict)

        # Assert that every attribute value in expected_result
        # equals the corresponding key in result_with_mapping_object (except lists)
        for key, value in expected_result.items():
            if value is None or value == [] or value is np.nan:
                self.assertIn(result_with_mapping_object[key], [np.nan, ""])
                self.assertIn(result_with_dict[key], [np.nan, ""])
            else:
                self.assertEqual(value, result_with_mapping_object[key])
                self.assertEqual(value, result_with_dict[key])

    def test_curiechain_with_conflicts(self) -> None:
        """Test curie map with CURIE/URI clashes."""
        PREFIXMAP_BOTH = {
            "SCTID": "http://identifiers.org/snomedct/",
            "SCTID__2": "http://snomed.info/id/",
        }
        PREFIXMAP_FIRST = {
            "SCTID": "http://identifiers.org/snomedct/",
        }
        PREFIXMAP_SECOND = {
            "SCTID__2": "http://snomed.info/id/",
        }

        EPM = [
            {
                "prefix": "SCTID",
                "prefix_synonyms": ["snomed"],
                "uri_prefix": "http://snomed.info/id/",
            },
        ]

        converter = chain(
            [Converter.from_prefix_map(PREFIXMAP_FIRST), Converter.from_extended_prefix_map(EPM)]
        )
        self.assertIn("SCTID", converter.prefix_map)
        converter = chain(
            [Converter.from_prefix_map(PREFIXMAP_SECOND), Converter.from_extended_prefix_map(EPM)]
        )
        self.assertIn("SCTID", converter.prefix_map)
        # Fails here:
        with self.assertRaises(ValueError):
            chain(
                [Converter.from_prefix_map(PREFIXMAP_BOTH), Converter.from_extended_prefix_map(EPM)]
            )

        # self.assertIn("SCTID", converter.prefix_map)

    def test_get_file_extension(self) -> None:
        """Test getting a file extension."""
        for value, part in [
            ("tsv", "test.tsv"),
            ("tsv", "test.tsv.gz"),
            ("csv", "test.csv"),
            ("csv", "test.csv.gz"),
            # Don't infer an extension for something else
            (None, "test.xxx"),
        ]:
            path = HERE.joinpath(part)
            with self.subTest(path=path, mode="path"):
                self.assertEqual(value, get_file_extension(path))
            with self.subTest(path=path, mode="str"):
                self.assertEqual(value, get_file_extension(path.as_posix()))
            with self.subTest(path=path, mode="file"), tempfile.TemporaryDirectory() as d:
                with Path(d).joinpath(part).open("w") as file:
                    self.assertEqual(value, get_file_extension(file))

    def test_propagation_and_condensation(self) -> None:
        """Test propagating/condensing values of propagatable slots."""
        msdf = parse_sssom_table(f"{data_dir}/propagatable.tsv")

        propagated_slots = msdf.propagate()
        # creator_id is not a propagatable slot
        self.assertNotIn("creator_id", propagated_slots)
        self.assertNotIn("creator_id", msdf.df.columns)
        # mapping_tool has values for some records and should not be propagated
        self.assertNotIn("mapping_tool", propagated_slots)
        # mapping_provider should be propagated
        self.assertIn("mapping_provider", propagated_slots)
        self.assertIn("mapping_provider", msdf.df.columns)
        self.assertNotIn("mapping_provider", msdf.metadata)
        # Ditto for subject_preprocessing
        self.assertIn("subject_preprocessing", propagated_slots)
        self.assertIn("subject_preprocessing", msdf.df.columns)
        self.assertNotIn("subject_preprocessing", msdf.metadata)

        propagated_slots = msdf.propagate()
        # Set has been propagated already, no further propagation possible
        self.assertEqual(0, len(propagated_slots))

        condensed_slots = msdf.condense()
        # mapping_tool has not a unique value and should not be condensed
        self.assertNotIn("mapping_tool", condensed_slots)
        self.assertIn("mapping_tool", msdf.df.columns)
        # mapping_provider should be condensed back
        self.assertIn("mapping_provider", condensed_slots)
        self.assertNotIn("mapping_provider", msdf.df.columns)
        self.assertIn("mapping_provider", msdf.metadata)
        # Ditto for subject_preprocessing
        self.assertIn("subject_preprocessing", condensed_slots)
        self.assertNotIn("subject_preprocessing", msdf.df.columns)
        self.assertIn("subject_preprocessing", msdf.metadata)

        condensed_slots = msdf.condense()
        # Set has been condensed already, no further condensation possible
        self.assertEqual(0, len(condensed_slots))

    def test_condensation_with_existing_set_values(self) -> None:
        """Test that condensation works as expected with the mapping set already contains values for the to-be-condensed slots."""
        msdf = parse_sssom_table(f"{data_dir}/propagatable.tsv")
        msdf.propagate()
        # Following propagation, all records in msdf have the same
        # mapping_provider ("https://example.org/mappings/)"

        # Inject a different mapping_provider value in the set metadata;
        # this should prevent that slot from being condensed back
        msdf.metadata["mapping_provider"] = "https://example.org/mappings/2"
        condensed_slots = msdf.condense()
        self.assertNotIn("mapping_provider", condensed_slots)
        self.assertIn("mapping_provider", msdf.df.columns)
        self.assertEqual("https://example.org/mappings/2", msdf.metadata["mapping_provider"])

        # Inject the same mapping_provider value as the one contained in
        # the records; this should allow the slot to be condensed
        msdf.metadata["mapping_provider"] = "https://example.org/mappings"
        condensed_slots = msdf.condense()
        self.assertIn("mapping_provider", condensed_slots)
        self.assertNotIn("mapping_provider", msdf.df.columns)
        self.assertEqual("https://example.org/mappings", msdf.metadata["mapping_provider"])

    def test_propagation_fill_empty_mode(self) -> None:
        """Test propagate with fill_empty=True."""
        msdf = parse_sssom_table(f"{data_dir}/propagatable.tsv")

        propagated_slots = msdf.propagate(fill_empty=True)
        # mapping_tool should have been propagated
        self.assertIn("mapping_tool", propagated_slots)
        self.assertNotIn("mapping_tool", msdf.metadata)
        self.assertEqual(2, len(msdf.df["mapping_tool"].unique()))

    def test_infer_cardinality(self) -> None:
        """Test cardinality computation."""

        def _check_against_precomputed_values(filename: str) -> None:
            msdf = parse_sssom_table(data_dir.joinpath(filename))
            # Expected values are already contained in the test file
            expected = list(msdf.df[MAPPING_CARDINALITY].values)
            msdf.df.drop(columns=MAPPING_CARDINALITY, inplace=True)
            msdf.infer_cardinality()
            self.assertEqual(expected, list(msdf.df[MAPPING_CARDINALITY].values))

        _check_against_precomputed_values("cardinality.sssom.tsv")
        _check_against_precomputed_values("cardinality-with-NoTermFound.sssom.tsv")
        _check_against_precomputed_values("cardinality-with-literal-mappings.sssom.tsv")

    def test_infer_scoped_cardinality(self) -> None:
        """Test cardinality computation with scopes."""
        msdf = parse_sssom_table(f"{data_dir}/cardinality-scope.sssom.tsv")

        msdf.infer_cardinality(["predicate_id"])
        expected = ["1:n", "1:n", "1:n", "1:n", "1:1", "1:1"]
        self.assertEqual(expected, list(msdf.df[MAPPING_CARDINALITY].values))

        msdf.infer_cardinality(["object_source"])
        expected = ["1:1", "1:1", "1:1", "1:1", "1:1", "1:1"]
        self.assertEqual(expected, list(msdf.df[MAPPING_CARDINALITY].values))

        msdf.infer_cardinality(["object_source", "not_a_valid_slot_name"])
        # should yield the same result as above
        self.assertEqual(expected, list(msdf.df[MAPPING_CARDINALITY].values))

        msdf.infer_cardinality(["not_a_valid_slot_name"])
        # should be equivalent to an empty scope
        expected = ["1:n", "1:n", "1:n", "1:n", "1:n", "1:n"]
        self.assertEqual(expected, list(msdf.df[MAPPING_CARDINALITY].values))
        self.assertNotIn(CARDINALITY_SCOPE, msdf.df.columns)

    def test_inferring_compatible_version(self) -> None:
        """Test that we can correctly infer the version a set is compatible with."""
        msdf10 = parse_sssom_table(f"{data_dir}/basic.tsv")

        # Nothing in that set requires 1.1
        self.assertEqual("1.0", msdf10.get_compatible_version())

        def _clone(msdf):
            return MappingSetDataFrame(df=msdf.df.copy(), metadata=msdf.metadata.copy())

        # Inject a 1.1-specific mapping set slot
        msdf11 = _clone(msdf10)
        msdf11.metadata[CARDINALITY_SCOPE] = "predicate_id"
        self.assertEqual("1.1", msdf11.get_compatible_version())

        # Inject a 1.1-specific mapping slot
        msdf11 = _clone(msdf10)
        msdf11.df[PREDICATE_TYPE] = "owl object property"
        self.assertEqual("1.1", msdf11.get_compatible_version())

        # Inject a 1.1-specific entity_type_enum value
        msdf11 = _clone(msdf10)
        msdf11.metadata[SUBJECT_TYPE] = "composed entity expression"
        self.assertEqual("1.1", msdf11.get_compatible_version())

        # Same, but on a single mapping record
        msdf11 = _clone(msdf10)
        msdf11.df[OBJECT_TYPE] = "owl class"
        msdf11.df.loc[2, OBJECT_TYPE] = "composed entity expression"
        self.assertEqual("1.1", msdf11.get_compatible_version())

        # Inject the 1.1-specific "0:0" cardinality value
        msdf11 = _clone(msdf10)
        msdf11.df[MAPPING_CARDINALITY] = "1:1"
        msdf11.df.loc[9, MAPPING_CARDINALITY] = "0:0"
        self.assertEqual("1.1", msdf11.get_compatible_version())

    def test_enforce_version(self) -> None:
        """Test that we can force a set to be compliant with a specific SSSOM version."""
        msdf11 = parse_sssom_table(f"{data_dir}/sssom11-extensions.sssom.tsv")

        # The test set contains non-standard slots, but they are
        # discarded by the parser (even those properly declared as
        # extensions!). To be able to test the "strict" enforcing mode,
        # we manually reintroduce the non-standard slots here.
        msdf11.metadata["ext_fooability_scale"] = 79
        msdf11.metadata["ext_undefined"] = "bar"
        msdf11.df["ext_fooable"] = True
        msdf11.df["ext_undefined"] = "bar"

        msdf10 = msdf11.enforce_version("1.0")
        # msdf11 should still have all its 1.1 slots since we are not
        # using inplace=True
        self.assertIn(MAPPING_SET_CONFIDENCE, msdf11.metadata)
        self.assertIn(MAPPING_TOOL_ID, msdf11.df.columns)
        self.assertIn("composed entity expression", msdf11.df[SUBJECT_TYPE].values)
        # But those slots should not be present in msdf10
        self.assertNotIn(MAPPING_SET_CONFIDENCE, msdf10.metadata)
        self.assertNotIn(MAPPING_TOOL_ID, msdf10.df.columns)
        self.assertNotIn("composed entity expression", msdf10.df[SUBJECT_TYPE].values)
        # Further confirm that msdf10 is 1.0-compliant
        self.assertEqual("1.0", msdf10.get_compatible_version())
        # Non-standard slots should all be preserved
        self.assertIn("ext_fooability_scale", msdf10.metadata)
        self.assertIn("ext_undefined", msdf10.metadata)
        self.assertIn("ext_fooable", msdf10.df.columns)
        self.assertIn("ext_undefined", msdf10.df.columns)

        msdf10 = msdf11.enforce_version("1.0", strict=True)
        self.assertEqual("1.0", msdf10.get_compatible_version())
        # Declared non-standard slots should still be there
        self.assertIn("ext_fooability_scale", msdf10.metadata)
        self.assertIn("ext_fooable", msdf10.df.columns)
        # But not undeclared ones
        self.assertNotIn("ext_undefined", msdf10.metadata)
        self.assertNotIn("ext_undefined", msdf10.df.columns)

        msdf11.enforce_version("1.0", inplace=True)
        # now msdf11 itself should be 1.0-compliant
        self.assertEqual("1.0", msdf11.get_compatible_version())<|MERGE_RESOLUTION|>--- conflicted
+++ resolved
@@ -25,11 +25,8 @@
     SEMAPV,
     SUBJECT_ID,
     SUBJECT_LABEL,
-<<<<<<< HEAD
     SUBJECT_TYPE,
-=======
     MetadataType,
->>>>>>> 7f868136
 )
 from sssom.context import SSSOM_BUILT_IN_PREFIXES, ensure_converter
 from sssom.io import extract_iris
@@ -651,7 +648,7 @@
         # Nothing in that set requires 1.1
         self.assertEqual("1.0", msdf10.get_compatible_version())
 
-        def _clone(msdf):
+        def _clone(msdf: MappingSetDataFrame) -> MappingSetDataFrame:
             return MappingSetDataFrame(df=msdf.df.copy(), metadata=msdf.metadata.copy())
 
         # Inject a 1.1-specific mapping set slot
