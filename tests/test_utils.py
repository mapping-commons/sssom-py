--- conflicted
+++ resolved
@@ -126,10 +126,7 @@
 
     def test_clean_prefix_map_not_strict(self):
         """Test clean prefix map with 'strict'=False."""
-<<<<<<< HEAD
         expected_difference = {"x", "y", "z1", "y1", "z", "x1"}
-=======
->>>>>>> 9e11afe3
         msdf = parse_sssom_table(f"{data_dir}/test_clean_prefix.tsv")
         original_curie_map = msdf.prefix_map
         self.assertEqual(
