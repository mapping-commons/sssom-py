"""Tests for parsers."""

import io
import json
import math
import os
import typing
import unittest
from collections import ChainMap
from pathlib import Path
from tempfile import TemporaryDirectory
from textwrap import dedent
from xml.dom import minidom

import numpy as np
import pandas as pd
import yaml
from curies import Converter
from rdflib import Graph

from sssom.constants import CURIE_MAP, get_default_metadata
from sssom.context import SSSOM_BUILT_IN_PREFIXES, ensure_converter, get_converter
from sssom.io import parse_file
from sssom.parsers import (
    PARSING_FUNCTIONS,
    SplitMethod,
    from_alignment_minidom,
    from_obographs,
    from_sssom_dataframe,
    from_sssom_json,
    from_sssom_rdf,
    parse_sssom_table,
    split_dataframe_by_prefix,
)
from sssom.util import MappingSetDataFrame, sort_df_rows_columns
from sssom.writers import WRITER_FUNCTIONS, write_table
from tests.test_data import data_dir as test_data_dir
from tests.test_data import test_out_dir


class TestParse(unittest.TestCase):
    """A test case for parser functionality."""

    def setUp(self) -> None:
        """Set up the test case."""
        # TODO: change back to the commented url.
        self.df_url = (
            "https://raw.githubusercontent.com/mapping-commons/sssom-py/master/tests/data/basic.tsv"
        )
        self.rdf_graph_file = f"{test_data_dir}/basic.sssom.rdf"
        self.rdf_graph = Graph()
        self.rdf_graph.parse(self.rdf_graph_file, format="ttl")

        self.df_file = f"{test_data_dir}/basic-meta-external.tsv"
        self.df = pd.read_csv(self.df_file, sep="\t", low_memory=False)

        self.obographs_file = f"{test_data_dir}/pato.json"
        with open(self.obographs_file) as json_file:
            self.obographs = json.load(json_file)

        self.broken_obograph_file = f"{test_data_dir}/omim.json"
        with open(self.broken_obograph_file) as json_file:
            self.broken_obographs = json.load(json_file)

        self.json_file = f"{test_data_dir}/basic.json"
        with open(self.json_file) as json_file:
            self.json = json.load(json_file)

        with open(f"{test_data_dir}/basic-meta-external.yml") as file:
            df_meta = yaml.safe_load(file)
            self.df_converter = Converter.from_prefix_map(df_meta.pop(CURIE_MAP))
            self.df_meta = df_meta

        self.alignmentxml_file = f"{test_data_dir}/oaei-ordo-hp.rdf"
        self.alignmentxml = minidom.parse(self.alignmentxml_file)
        self.metadata = get_default_metadata()
        self.converter = get_converter()

    def test_parse_sssom_dataframe_from_file(self):
        """Test parsing a TSV."""
        input_path = f"{test_data_dir}/basic.tsv"
        msdf = parse_sssom_table(input_path)
        output_path = os.path.join(test_out_dir, "test_parse_sssom_dataframe.tsv")
        with open(output_path, "w") as file:
            write_table(msdf, file)
        self.assertEqual(
            len(msdf.df),
            141,
            f"{input_path} has the wrong number of mappings.",
        )

    def test_parse_sssom_dataframe_from_stringio(self):
        """Test parsing a TSV."""
        input_path = test_data_dir.joinpath("basic.tsv")
        with input_path.open() as file:
            input_string = file.read()
        stream = io.StringIO(input_string)
        msdf = parse_sssom_table(stream)
        output_path = os.path.join(test_out_dir, "test_parse_sssom_dataframe_stream.tsv")
        with open(output_path, "w") as file:
            write_table(msdf, file)
        self.assertEqual(
            len(msdf.df),
            141,
            f"{input_path} has the wrong number of mappings.",
        )

    def test_parse_sssom_dataframe_from_url(self):
        """Test parsing a TSV from a URL."""
        msdf = parse_sssom_table(self.df_url)
        output_path = os.path.join(test_out_dir, "test_parse_sssom_dataframe_url.tsv")
        with open(output_path, "w") as file:
            write_table(msdf, file)
        self.assertEqual(
            len(msdf.df),
            141,
            f"{self.df_url} has the wrong number of mappings.",
        )

    def test_parse_obographs(self):
        """Test parsing OBO Graph JSON."""
        msdf = from_obographs(
            jsondoc=self.obographs,
            prefix_map=self.converter,
            meta=self.metadata,
        )
        path = os.path.join(test_out_dir, "test_parse_obographs.tsv")
        with open(path, "w") as file:
            write_table(msdf, file)
        self.assertEqual(
            # this number went up from 8099 when the curies.Converter was introduced
            # since it was able to handle CURIE prefix and URI prefix synonyms
            8966,
            len(msdf.df),
            f"{self.obographs_file} has the wrong number of mappings.",
        )

    def test_parse_tsv(self):
        """Test parsing TSV."""
        msdf = from_sssom_dataframe(df=self.df, prefix_map=self.df_converter, meta=self.df_meta)
        path = os.path.join(test_out_dir, "test_parse_tsv.tsv")
        with open(path, "w") as file:
            write_table(msdf, file)
        self.assertEqual(
            len(msdf.df),
            141,
            f"{self.df_file} has the wrong number of mappings.",
        )

    def test_parse_alignment_minidom(self):
        """Test parsing an alignment XML."""
        msdf = from_alignment_minidom(
            dom=self.alignmentxml,
            prefix_map=self.converter,
            meta=self.metadata,
        )
        path = os.path.join(test_out_dir, "test_parse_alignment_minidom.tsv")
        with open(path, "w") as file:
            write_table(msdf, file)
        self.assertEqual(
            len(msdf.df),
            646,
            f"{self.alignmentxml_file} has the wrong number of mappings.",
        )

    def test_parse_alignment_xml(self):
        """Test parsing an alignment XML.

        This issue should fail because entity 1 of the second mapping
        is not in prefix map.
        """
        alignment_api_xml = dedent(
            """\
            <?xml version="1.0" encoding="utf-8"?>
            <rdf:RDF xmlns="http://knowledgeweb.semanticweb.org/heterogeneity/alignment"
                xmlns:rdf="http://www.w3.org/1999/02/22-rdf-syntax-ns#"
                xmlns:xsd="http://www.w3.org/2001/XMLSchema#">
                <Alignment>
                    <xml>yes</xml>
                    <level>0</level>
                    <type>??</type>
                    <onto1>http://purl.obolibrary.org/obo/fbbt.owl</onto1>
                    <onto2>http://purl.obolibrary.org/obo/wbbt.owl</onto2>
                    <uri1>http://purl.obolibrary.org/obo/fbbt.owl</uri1>
                    <uri2>http://purl.obolibrary.org/obo/wbbt.owl</uri2>
                    <map>
                        <Cell>
                            <entity1 rdf:resource="http://purl.obolibrary.org/obo/FBbt_00004924"/>
                            <entity2 rdf:resource="http://purl.obolibrary.org/obo/WBbt_0006760"/>
                            <measure rdf:datatype="xsd:float">0.75</measure>
                            <relation>=</relation>
                        </Cell>
                    </map>
                    <map>
                        <Cell>"
                            <entity1 rdf:resource="http://randomurlwithnochancetobeinprefixmap.org/ID_123"/>
                            <entity2 rdf:resource="http://purl.obolibrary.org/obo/WBbt_0005815"/>
                            <measure rdf:datatype="xsd:float">0.5</measure>
                            <relation>=</relation>
                        </Cell>
                    </map>
                </Alignment>
            </rdf:RDF>
            """
        )
        alignmentxml = minidom.parseString(alignment_api_xml)

        prefix_map_without_prefix = {
            "WBbt": "http://purl.obolibrary.org/obo/WBbt_",
            "FBbt": "http://purl.obolibrary.org/obo/FBbt_",
        }

        prefix_map_with_prefix = {
            "WBbt": "http://purl.obolibrary.org/obo/WBbt_",
            "FBbt": "http://purl.obolibrary.org/obo/FBbt_",
            "ID": "http://randomurlwithnochancetobeinprefixmap.org/ID_",
        }

        msdf_with_broken_prefixmap = from_alignment_minidom(
            dom=alignmentxml,
            prefix_map=prefix_map_without_prefix,
        )
        expected_row_values = [
            "FBbt:00004924",
            "skos:exactMatch",
            "WBbt:0006760",
            "semapv:UnspecifiedMatching",
            0.75,
        ]
        self.assertEqual(expected_row_values, msdf_with_broken_prefixmap.df.iloc[0].tolist())

        msdf_with_prefixmap = from_alignment_minidom(
            dom=alignmentxml,
            prefix_map=prefix_map_with_prefix,
        )
        expected_row_values2 = [
            "ID:123",
            "skos:exactMatch",
            "WBbt:0005815",
            "semapv:UnspecifiedMatching",
            0.5,
        ]
        self.assertEqual(expected_row_values, msdf_with_prefixmap.df.iloc[0].tolist())
        self.assertEqual(expected_row_values2, msdf_with_prefixmap.df.iloc[1].tolist())

        msdf_without_prefixmap = from_alignment_minidom(
            dom=alignmentxml,
        )
        self.assertEqual(expected_row_values, msdf_without_prefixmap.df.iloc[0].tolist())

    def test_parse_sssom_rdf(self):
        """Test parsing RDF."""
        msdf = from_sssom_rdf(g=self.rdf_graph, prefix_map=self.df_converter, meta=self.metadata)
        path = os.path.join(test_out_dir, "test_parse_sssom_rdf.tsv")
        with open(path, "w") as file:
            write_table(msdf, file)
        self.assertEqual(
            len(msdf.df),
            141,
            f"{self.rdf_graph_file} has the wrong number of mappings.",
        )

    def test_parse_sssom_json(self):
        """Test parsing JSON."""
        msdf = from_sssom_json(
            jsondoc=self.json,
            prefix_map=self.df_converter,
            meta=self.metadata,
        )
        path = os.path.join(test_out_dir, "test_parse_sssom_json.tsv")
        with open(path, "w") as file:
            write_table(msdf, file)
        self.assertEqual(
            len(msdf.df),
            141,
            f"{self.json_file} has the wrong number of mappings.",
        )

    # * "mapping_justification" is no longer multivalued.
    # def test_piped_element_to_list(self):
    #     """Test for multi-valued element (piped in SSSOM tables) to list."""
    #     input_path = os.path.join(test_data_dir, "basic.tsv")
    #     msdf = parse_sssom_table(input_path)
    #     df = msdf.df
    #     msdf.df = df[
    #         df["mapping_justification"].str.contains("\\|", na=False)
    #     ].reset_index()
    #     old_match_type = msdf.df["mapping_justification"]
    #     msdoc = to_mapping_set_document(msdf)
    #     new_msdf = to_mapping_set_dataframe(msdoc)
    #     new_match_type = new_msdf.df["mapping_justification"]
    #     self.assertTrue(old_match_type.equals(new_match_type))

    def test_read_sssom_table(self):
        """Test read SSSOM method to validate import of all columns."""
        input_path = os.path.join(test_data_dir, "basic3.tsv")
        msdf = parse_sssom_table(input_path)
        imported_df = pd.read_csv(input_path, comment="#", sep="\t").fillna("")
        imported_df = sort_df_rows_columns(imported_df)
        msdf.df = sort_df_rows_columns(msdf.df)
        self.assertEqual(set(imported_df.columns), set(msdf.df.columns))
        list_cols = [
            "subject_match_field",
            "object_match_field",
            "match_string",
            "mapping_justification",
        ]
        for idx, row in msdf.df.iterrows():
            for k, v in row.items():
                if v == np.nan:
                    self.assertTrue(math.isnan(imported_df.iloc[idx][k]))
                else:
                    if k not in list_cols:
                        if v is np.nan:
                            self.assertTrue(imported_df.iloc[idx][k] is v)
                        else:
                            self.assertEqual(imported_df.iloc[idx][k], v)
                    elif k == "mapping_justification":
                        self.assertEqual(imported_df.iloc[idx][k], v)
                    else:
                        self.assertEqual(imported_df.iloc[idx][k], v)

    def test_parse_obographs_merged(self):
        """Test parsing OBO Graph JSON using custom prefix_map."""
        hp_json = f"{test_data_dir}/hp-subset.json"
        hp_meta = f"{test_data_dir}/hp-subset-metadata.yml"
        outfile = f"{test_out_dir}/hp-subset-parse.tsv"

        with open(hp_meta, "r") as f:
            data = yaml.safe_load(f)
            custom_curie_map = data["curie_map"]

        with open(outfile, "w") as f:
            parse_file(
                input_path=hp_json,
                prefix_map_mode="merged",
                clean_prefixes=True,
                input_format="obographs-json",
                metadata_path=hp_meta,
                output=f,
            )
        msdf = parse_sssom_table(outfile)
        self.assertTrue(custom_curie_map.items() <= msdf.prefix_map.items())

    def test_parse_trailing_tabs_in_metadata_header(self):
        """Test parsing a file containing trailing tabs in header."""
        input_path = f"{test_data_dir}/trailing-tabs.sssom.tsv"
        msdf = parse_sssom_table(input_path)
        self.assertEqual(msdf.metadata["mapping_set_id"], "https://example.org/sets/exo2c")
        self.assertEqual(
            len(msdf.df),
            8,
            f"{input_path} has the wrong number of mappings.",
        )


class TestParseExplicit(unittest.TestCase):
    """This test case contains explicit tests for parsing."""

    def _basic_round_trip(self, key: str):
        """Test TSV => JSON => TSV using convert() + parse()."""
        parse_func = PARSING_FUNCTIONS[key]
        write_func, _write_format = WRITER_FUNCTIONS[key]

        rows = [
            (
                "DOID:0050601",
                "ADULT syndrome",
                "skos:exactMatch",
                "UMLS:C1863204",
                "ADULT SYNDROME",
                "semapv:ManualMappingCuration",
                "orcid:0000-0003-4423-4370",
            )
        ]
        columns = [
            "subject_id",
            "subject_label",
            "predicate_id",
            "object_id",
            "object_label",
            "mapping_justification",
            "creator_id",
        ]

        df = pd.DataFrame(rows, columns=columns)
        msdf = MappingSetDataFrame(df=df, converter=ensure_converter())
        msdf.clean_prefix_map(strict=True)

        #: This is a set of the prefixes that explicitly are used in this
        #: example. SSSOM-py also adds the remaining builtin prefixes from
        #: :data:`sssom.context.SSSOM_BUILT_IN_PREFIXES`, which is reflected
        #: in the formulation of the test expectation below
        explicit_prefixes = {"DOID", "semapv", "orcid", "skos", "UMLS"}
        self.assertEqual(explicit_prefixes.union(SSSOM_BUILT_IN_PREFIXES), set(msdf.prefix_map))

        #: A more explicit definition of what should be in the bijective
        #: prefix map
        expected_bimap = {
            "DOID": "http://purl.obolibrary.org/obo/DOID_",
            "UMLS": "https://uts.nlm.nih.gov/uts/umls/concept/",
            "orcid": "https://orcid.org/",
            "owl": "http://www.w3.org/2002/07/owl#",
            "rdf": "http://www.w3.org/1999/02/22-rdf-syntax-ns#",
            "rdfs": "http://www.w3.org/2000/01/rdf-schema#",
            "semapv": "https://w3id.org/semapv/vocab/",
            "skos": "http://www.w3.org/2004/02/skos/core#",
            "sssom": "https://w3id.org/sssom/",
        }
        self.assertEqual(expected_bimap, msdf.converter.bimap)

        with TemporaryDirectory() as directory:
            path = Path(directory).joinpath("test.sssom.x")
            with path.open("w") as file:
                write_func(msdf, file)

            reconstituted_msdf = parse_func(path)
            reconstituted_msdf.clean_prefix_map(strict=True)

            test_meta = {
                "mapping_set_title": "A title",
                "license": "https://w3id.org/sssom/license/test",
            }
            reconstituted_msdf_with_meta = parse_func(path, meta=test_meta)
            reconstituted_msdf_with_meta.clean_prefix_map(strict=True)

        # Ensure the prefix maps are equal after json parsing and cleaning
        self.assertEqual(
            set(expected_bimap),
            set(reconstituted_msdf.prefix_map),
            msg="Reconstituted prefix map has different CURIE prefixes",
        )
        self.assertEqual(
            expected_bimap,
            reconstituted_msdf.prefix_map,
            msg="Reconstituted prefix map has different URI prefixes",
        )

        # Ensure the shape, labels, and values in the data frame are the same after json parsing and cleaning
        self.assertTrue(msdf.df.equals(reconstituted_msdf.df))

        # Ensure the metadata is the same after json parsing and cleaning
        self.assertEqual(msdf.metadata, reconstituted_msdf.metadata)

        combine_meta = dict(ChainMap(msdf.metadata, test_meta))

        # Ensure the metadata after json parsing with additional metadata corresponds to
        # a chain of the original metadata with the test metadata.
        # In particular, this ensures that fields in the test metadata provided are added
        # to the MappingSet if they are not present, but not updated if they are already present.
        self.assertEqual(combine_meta, reconstituted_msdf_with_meta.metadata)

    def test_round_trip_json(self):
        """Test writing then reading JSON."""
        self._basic_round_trip("json")

    def test_round_trip_rdf(self):
        """Test writing then reading RDF."""
        self._basic_round_trip("rdf")

    def test_round_trip_tsv(self):
        """Test writing then reading TSV."""
        self._basic_round_trip("tsv")

    def test_strict_parsing(self):
        """Test Strict parsing mode."""
        input_path = f"{test_data_dir}/basic_strict_fail.tsv"
        with open(input_path, "r") as file:
            input_string = file.read()
        stream = io.StringIO(input_string)

        with self.assertRaises(ValueError):
            parse_sssom_table(stream, strict=True)

        # Make sure it parses in non-strict mode
        with open(input_path, "r") as file:
            input_string = file.read()
        stream2 = io.StringIO(input_string)
        msdf = parse_sssom_table(stream2, strict=False)
        self.assertEqual(2, len(msdf.df))

    def test_check_irregular_metadata(self):
        """Test if irregular metadata check works according to https://w3id.org/sssom/spec."""
        meta_fail_because_undeclared_extension = {
            "licenses": "http://licen.se",
            "mapping_set_id": "http://mapping.set/id1",
            "ext_test": "value",
        }
        meta_fail_because_extension_without_property = {
            "license": "http://licen.se",
            "mapping_set_id": "http://mapping.set/id1",
            "ext_test": "value",
            "extension_definitions": [{"slot_name": "ext_test"}],
        }

        meta_ok = {
            "license": "http://licen.se",
            "mapping_set_id": "http://mapping.set/id1",
            "ext_test": "value",
            "extension_definitions": [
                {"slot_name": "ext_test", "property": "skos:fantasyRelation"}
            ],
        }

        from sssom.parsers import _is_check_valid_extension_slot, _is_irregular_metadata

        is_irregular_metadata_fail_undeclared_case = _is_irregular_metadata(
            [meta_fail_because_undeclared_extension]
        )
        is_valid_extension = _is_check_valid_extension_slot("ext_test", meta_ok)
        is_irregular_metadata_ok_case = _is_irregular_metadata([meta_ok])
        is_irregular_metadata_fail_missing_property_case = _is_irregular_metadata(
            [meta_fail_because_extension_without_property]
        )
        self.assertTrue(is_irregular_metadata_fail_undeclared_case)
        self.assertTrue(is_irregular_metadata_fail_missing_property_case)
        self.assertTrue(is_valid_extension)
        self.assertFalse(is_irregular_metadata_ok_case)


class TestSplit(unittest.TestCase):
    """A test case for dataframe utilities."""

    def test_split_df(self) -> None:
        """Test the precursor to SSSOM function."""
        converter = Converter.from_prefix_map(
            {
                "p1": "https://example.org/p1/",
                "p2": "https://example.org/p2/",
                "p3": "https://example.org/p3/",
                "p4": "https://example.org/p4/",
                "p5": "https://example.org/p5/",
                "p6": "https://example.org/p6/",
                "skos": "http://www.w3.org/2004/02/skos/core#",
                "semapv": "https://w3id.org/semapv/vocab/",
            }
        )
<<<<<<< HEAD
        rows = [
            ("p1:1", "skos:exactMatch", "p2:1", "semapv:ManualMappingCuration"),
            ("p1:2", "skos:exactMatch", "p2:2", "semapv:ManualMappingCuration"),
            ("p1:2", "skos:exactMatch", "p3:2", "semapv:ManualMappingCuration"),
            ("p4:1", "skos:exactMatch", "p1:1", "semapv:ManualMappingCuration"),
            ("p5:1", "skos:broadMatch", "p6:1", "semapv:ManualMappingCuration"),
        ]
        df = pd.DataFrame(
            rows, columns=["subject_id", "predicate_id", "object_id", "mapping_justification"]
        )
        msdf = from_sssom_dataframe(df, converter)

        for method in typing.get_args(SplitMethod):
            with self.subTest(method=method):
                # test that if there's ever an empty list, then it returns an empty dict
                self.assertFalse(
                    split_dataframe_by_prefix(msdf, [], ["p2"], ["skos:exactMatch"], method=method)
                )
                self.assertFalse(split_dataframe_by_prefix(msdf, ["p1"], ["p2"], [], method=method))
                self.assertFalse(
                    split_dataframe_by_prefix(msdf, ["p1"], [], ["skos:exactMatch"], method=method)
                )

                rv = split_dataframe_by_prefix(
                    msdf, ["p1"], ["p2"], ["skos:exactMatch"], method=method
                )
                self.assertEqual(1, len(rv), msg="nothing was indexed")
                self.assertIn("p1_exactmatch_p2", rv)
=======
        subrows = [
            ("p1:1", "skos:exactMatch", "p2:1", "semapv:ManualMappingCuration"),
            ("p1:2", "skos:exactMatch", "p2:2", "semapv:ManualMappingCuration"),
        ]
        rows = [
            *subrows,
            ("p1:2", "skos:exactMatch", "p3:2", "semapv:ManualMappingCuration"),
            ("p4:1", "skos:exactMatch", "p1:1", "semapv:ManualMappingCuration"),
            ("p5:1", "skos:broadMatch", "p6:1", "semapv:ManualMappingCuration"),
            ("p1:7", "skos:broadMatch", "p2:7", "semapv:ManualMappingCuration"),
        ]
        columns = ["subject_id", "predicate_id", "object_id", "mapping_justification"]
        df = pd.DataFrame(rows, columns=columns)
        msdf = from_sssom_dataframe(df, converter)

        # test that if there's ever an empty list, then it returns an empty dict
        self.assertFalse(split_dataframe_by_prefix(msdf, [], ["p2"], ["skos:exactMatch"]))
        self.assertFalse(split_dataframe_by_prefix(msdf, ["p1"], ["p2"], []))
        self.assertFalse(split_dataframe_by_prefix(msdf, ["p1"], [], ["skos:exactMatch"]))

        # test that missing prefixes don't result in anything
        self.assertFalse(split_dataframe_by_prefix(msdf, ["nope"], ["p2"], ["skos:exactMatch"]))
        self.assertFalse(split_dataframe_by_prefix(msdf, ["p1"], ["nope"], ["skos:exactMatch"]))
        self.assertFalse(split_dataframe_by_prefix(msdf, ["p1"], ["p2"], ["nope:nope"]))

        sdf = pd.DataFrame(subrows, columns=columns)
        # test an explicit return with only single entries
        rv = split_dataframe_by_prefix(msdf, ["p1"], ["p2"], ["skos:exactMatch"])
        self.assertEqual(1, len(rv), msg="nothing was indexed")
        self.assertIn("p1_exactmatch_p2", rv)
        self.assertEqual(sdf.values.tolist(), rv["p1_exactmatch_p2"].df.values.tolist())

        # test an explicit return with multiple entries
        rv = split_dataframe_by_prefix(msdf, ["p1"], ["p2", "p3"], ["skos:exactMatch"])
        self.assertEqual(2, len(rv), msg="nothing was indexed")
        self.assertIn("p1_exactmatch_p2", rv)
        self.assertIn("p1_exactmatch_p3", rv)
        self.assertEqual(sdf.values.tolist(), rv["p1_exactmatch_p2"].df.values.tolist())
>>>>>>> 3721439c
<|MERGE_RESOLUTION|>--- conflicted
+++ resolved
@@ -4,7 +4,6 @@
 import json
 import math
 import os
-import typing
 import unittest
 from collections import ChainMap
 from pathlib import Path
@@ -23,7 +22,6 @@
 from sssom.io import parse_file
 from sssom.parsers import (
     PARSING_FUNCTIONS,
-    SplitMethod,
     from_alignment_minidom,
     from_obographs,
     from_sssom_dataframe,
@@ -44,9 +42,7 @@
     def setUp(self) -> None:
         """Set up the test case."""
         # TODO: change back to the commented url.
-        self.df_url = (
-            "https://raw.githubusercontent.com/mapping-commons/sssom-py/master/tests/data/basic.tsv"
-        )
+        self.df_url = "https://raw.githubusercontent.com/mapping-commons/sssom-py/master/tests/data/basic.tsv"
         self.rdf_graph_file = f"{test_data_dir}/basic.sssom.rdf"
         self.rdf_graph = Graph()
         self.rdf_graph.parse(self.rdf_graph_file, format="ttl")
@@ -96,7 +92,9 @@
             input_string = file.read()
         stream = io.StringIO(input_string)
         msdf = parse_sssom_table(stream)
-        output_path = os.path.join(test_out_dir, "test_parse_sssom_dataframe_stream.tsv")
+        output_path = os.path.join(
+            test_out_dir, "test_parse_sssom_dataframe_stream.tsv"
+        )
         with open(output_path, "w") as file:
             write_table(msdf, file)
         self.assertEqual(
@@ -137,7 +135,9 @@
 
     def test_parse_tsv(self):
         """Test parsing TSV."""
-        msdf = from_sssom_dataframe(df=self.df, prefix_map=self.df_converter, meta=self.df_meta)
+        msdf = from_sssom_dataframe(
+            df=self.df, prefix_map=self.df_converter, meta=self.df_meta
+        )
         path = os.path.join(test_out_dir, "test_parse_tsv.tsv")
         with open(path, "w") as file:
             write_table(msdf, file)
@@ -227,7 +227,9 @@
             "semapv:UnspecifiedMatching",
             0.75,
         ]
-        self.assertEqual(expected_row_values, msdf_with_broken_prefixmap.df.iloc[0].tolist())
+        self.assertEqual(
+            expected_row_values, msdf_with_broken_prefixmap.df.iloc[0].tolist()
+        )
 
         msdf_with_prefixmap = from_alignment_minidom(
             dom=alignmentxml,
@@ -246,11 +248,15 @@
         msdf_without_prefixmap = from_alignment_minidom(
             dom=alignmentxml,
         )
-        self.assertEqual(expected_row_values, msdf_without_prefixmap.df.iloc[0].tolist())
+        self.assertEqual(
+            expected_row_values, msdf_without_prefixmap.df.iloc[0].tolist()
+        )
 
     def test_parse_sssom_rdf(self):
         """Test parsing RDF."""
-        msdf = from_sssom_rdf(g=self.rdf_graph, prefix_map=self.df_converter, meta=self.metadata)
+        msdf = from_sssom_rdf(
+            g=self.rdf_graph, prefix_map=self.df_converter, meta=self.metadata
+        )
         path = os.path.join(test_out_dir, "test_parse_sssom_rdf.tsv")
         with open(path, "w") as file:
             write_table(msdf, file)
@@ -346,7 +352,9 @@
         """Test parsing a file containing trailing tabs in header."""
         input_path = f"{test_data_dir}/trailing-tabs.sssom.tsv"
         msdf = parse_sssom_table(input_path)
-        self.assertEqual(msdf.metadata["mapping_set_id"], "https://example.org/sets/exo2c")
+        self.assertEqual(
+            msdf.metadata["mapping_set_id"], "https://example.org/sets/exo2c"
+        )
         self.assertEqual(
             len(msdf.df),
             8,
@@ -392,7 +400,9 @@
         #: :data:`sssom.context.SSSOM_BUILT_IN_PREFIXES`, which is reflected
         #: in the formulation of the test expectation below
         explicit_prefixes = {"DOID", "semapv", "orcid", "skos", "UMLS"}
-        self.assertEqual(explicit_prefixes.union(SSSOM_BUILT_IN_PREFIXES), set(msdf.prefix_map))
+        self.assertEqual(
+            explicit_prefixes.union(SSSOM_BUILT_IN_PREFIXES), set(msdf.prefix_map)
+        )
 
         #: A more explicit definition of what should be in the bijective
         #: prefix map
@@ -535,36 +545,6 @@
                 "semapv": "https://w3id.org/semapv/vocab/",
             }
         )
-<<<<<<< HEAD
-        rows = [
-            ("p1:1", "skos:exactMatch", "p2:1", "semapv:ManualMappingCuration"),
-            ("p1:2", "skos:exactMatch", "p2:2", "semapv:ManualMappingCuration"),
-            ("p1:2", "skos:exactMatch", "p3:2", "semapv:ManualMappingCuration"),
-            ("p4:1", "skos:exactMatch", "p1:1", "semapv:ManualMappingCuration"),
-            ("p5:1", "skos:broadMatch", "p6:1", "semapv:ManualMappingCuration"),
-        ]
-        df = pd.DataFrame(
-            rows, columns=["subject_id", "predicate_id", "object_id", "mapping_justification"]
-        )
-        msdf = from_sssom_dataframe(df, converter)
-
-        for method in typing.get_args(SplitMethod):
-            with self.subTest(method=method):
-                # test that if there's ever an empty list, then it returns an empty dict
-                self.assertFalse(
-                    split_dataframe_by_prefix(msdf, [], ["p2"], ["skos:exactMatch"], method=method)
-                )
-                self.assertFalse(split_dataframe_by_prefix(msdf, ["p1"], ["p2"], [], method=method))
-                self.assertFalse(
-                    split_dataframe_by_prefix(msdf, ["p1"], [], ["skos:exactMatch"], method=method)
-                )
-
-                rv = split_dataframe_by_prefix(
-                    msdf, ["p1"], ["p2"], ["skos:exactMatch"], method=method
-                )
-                self.assertEqual(1, len(rv), msg="nothing was indexed")
-                self.assertIn("p1_exactmatch_p2", rv)
-=======
         subrows = [
             ("p1:1", "skos:exactMatch", "p2:1", "semapv:ManualMappingCuration"),
             ("p1:2", "skos:exactMatch", "p2:2", "semapv:ManualMappingCuration"),
@@ -581,13 +561,21 @@
         msdf = from_sssom_dataframe(df, converter)
 
         # test that if there's ever an empty list, then it returns an empty dict
-        self.assertFalse(split_dataframe_by_prefix(msdf, [], ["p2"], ["skos:exactMatch"]))
+        self.assertFalse(
+            split_dataframe_by_prefix(msdf, [], ["p2"], ["skos:exactMatch"])
+        )
         self.assertFalse(split_dataframe_by_prefix(msdf, ["p1"], ["p2"], []))
-        self.assertFalse(split_dataframe_by_prefix(msdf, ["p1"], [], ["skos:exactMatch"]))
+        self.assertFalse(
+            split_dataframe_by_prefix(msdf, ["p1"], [], ["skos:exactMatch"])
+        )
 
         # test that missing prefixes don't result in anything
-        self.assertFalse(split_dataframe_by_prefix(msdf, ["nope"], ["p2"], ["skos:exactMatch"]))
-        self.assertFalse(split_dataframe_by_prefix(msdf, ["p1"], ["nope"], ["skos:exactMatch"]))
+        self.assertFalse(
+            split_dataframe_by_prefix(msdf, ["nope"], ["p2"], ["skos:exactMatch"])
+        )
+        self.assertFalse(
+            split_dataframe_by_prefix(msdf, ["p1"], ["nope"], ["skos:exactMatch"])
+        )
         self.assertFalse(split_dataframe_by_prefix(msdf, ["p1"], ["p2"], ["nope:nope"]))
 
         sdf = pd.DataFrame(subrows, columns=columns)
@@ -602,5 +590,4 @@
         self.assertEqual(2, len(rv), msg="nothing was indexed")
         self.assertIn("p1_exactmatch_p2", rv)
         self.assertIn("p1_exactmatch_p3", rv)
-        self.assertEqual(sdf.values.tolist(), rv["p1_exactmatch_p2"].df.values.tolist())
->>>>>>> 3721439c
+        self.assertEqual(sdf.values.tolist(), rv["p1_exactmatch_p2"].df.values.tolist())