--- conflicted
+++ resolved
@@ -25,17 +25,11 @@
     from_sssom_dataframe,
     from_sssom_json,
     from_sssom_rdf,
-    parse_sssom_json,
     parse_sssom_table,
 )
 from sssom.typehints import Metadata
-<<<<<<< HEAD
-from sssom.util import PREFIX_MAP_KEY, sort_df_rows_columns
-from sssom.writers import to_json, write_json, write_table
-=======
 from sssom.util import PREFIX_MAP_KEY, MappingSetDataFrame, sort_df_rows_columns
 from sssom.writers import write_table
->>>>>>> e06a4c69
 from tests.test_data import data_dir as test_data_dir
 from tests.test_data import test_out_dir
 
@@ -258,28 +252,6 @@
         msdf = parse_sssom_table(outfile)
         self.assertTrue(custom_curie_map.items() <= msdf.prefix_map.items())
 
-<<<<<<< HEAD
-    def test_tsv_to_json_and_back(self):
-        """Test converting SSSOM TSV => JSON => SSSOM TSV such that it is reproducible."""
-        sample_tsv = test_data_dir / "sample1.sssom.tsv"
-        json_outfile = test_out_dir / "sample1.json"
-        msdf1 = parse_sssom_table(sample_tsv)
-        self.assertIn("ORCID", msdf1.prefix_map)
-        msdf1.clean_prefix_map()
-        self.assertIn("ORCID", msdf1.prefix_map)
-        json_doc = to_json(msdf1)
-
-        self.assertEqual(msdf1.prefix_map, json_doc["@context"])
-
-        with open(json_outfile, "w") as file:
-            write_json(msdf1, file)
-
-        msdf2 = parse_sssom_json(json_outfile)
-        self.assertIn("ORCID", msdf2.prefix_map)
-        msdf2.clean_prefix_map()
-        self.assertIn("ORCID", msdf2.prefix_map)
-        self.assertEqual(msdf1.prefix_map, msdf2.prefix_map)
-=======
 
 class TestParseExplicit(unittest.TestCase):
     """This test case contains explicit tests for parsing."""
@@ -350,5 +322,4 @@
         )
 
         # This checks that nothing funny gets added unexpectedly
-        self.assertEqual(expected_prefix_map, reconsitited_msdf.prefix_map)
->>>>>>> e06a4c69
+        self.assertEqual(expected_prefix_map, reconsitited_msdf.prefix_map)