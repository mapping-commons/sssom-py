--- conflicted
+++ resolved
@@ -12,12 +12,7 @@
 import yaml
 from rdflib import Graph
 
-<<<<<<< HEAD
 from sssom.context import get_default_metadata
-=======
-from sssom.context import _raise_on_invalid_prefix_map, get_default_metadata
-from sssom.io import parse_file
->>>>>>> 3a54df03
 from sssom.parsers import (
     from_alignment_minidom,
     from_obographs,
