--- conflicted
+++ resolved
@@ -28,11 +28,8 @@
     from_sssom_json,
     from_sssom_rdf,
     parse_sssom_table,
-<<<<<<< HEAD
     split_dataframe,
-=======
     split_dataframe_by_prefix,
->>>>>>> 3721439c
 )
 from sssom.util import MappingSetDataFrame, sort_df_rows_columns
 from sssom.writers import WRITER_FUNCTIONS, write_table
@@ -279,7 +276,7 @@
         )
 
     def test_split_msdf(self):
-        """Test splitting a mapping set dataframe"""
+        """Test splitting a mapping set dataframe."""
         msdf = from_sssom_dataframe(df=self.df, prefix_map=self.df_converter, meta=self.df_meta)
         splitted = split_dataframe(msdf)
         self.assertEqual(
