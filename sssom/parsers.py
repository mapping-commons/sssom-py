--- conflicted
+++ resolved
@@ -117,11 +117,7 @@
 
 def read_obographs_json(
     file_path: str,
-<<<<<<< HEAD
-    prefix_map: Optional[Dict[str, str]] = None,
-=======
     prefix_map: Dict[str, str] = None,
->>>>>>> 137b67db
     meta: Dict[str, str] = None,
 ) -> MappingSetDataFrame:
     """Parse an obographs file as a JSON object and translates it into a MappingSetDataFrame.
@@ -665,36 +661,8 @@
     bad_attrs: Counter = Counter()
     if msdf.df is not None:
         for _, row in msdf.df.iterrows():
-<<<<<<< HEAD
-            mdict = {}
-            for k, v in row.items():
-                ok = False
-                if k:
-                    k = str(k)
-                if (
-                    is_multivalued_slot(k)
-                    and v is not None
-                    and isinstance(v, str)
-                    and "|" in v
-                ):
-                    # IF k is multivalued, then v = List[values]
-                    v = [s.strip() for s in v.split("|")]
-
-                if hasattr(Mapping, k):
-                    mdict[k] = v
-                    ok = True
-                if hasattr(MappingSet, k):
-                    ms[k] = v
-                    ok = True
-                if not ok:
-                    if k not in bad_attrs:
-                        bad_attrs[k] = 1
-                    else:
-                        bad_attrs[k] += 1
-=======
             mdict, ms, bad_attrs = _get_mdict_ms_and_bad_attrs(row, ms, bad_attrs)
 
->>>>>>> 137b67db
             m = _prepare_mapping(Mapping(**mdict))
             mlist.append(m)
     for k, v in bad_attrs.items():
