import logging
import os
import re
from typing import Dict, Set
from xml.dom import minidom, Node
from xml.dom.minidom import Document
import json

import pandas as pd
import yaml
from rdflib import Graph, BNode, Literal

from .sssom_document import MappingSet, Mapping, MappingSetDocument
<<<<<<< HEAD
from .util import RDF_FORMATS
from .datamodel_util import MappingSetDataFrame, get_file_extension, to_mapping_set_dataframe
=======
from .datamodel_util import get_file_extension
from .util import RDF_FORMATS
>>>>>>> 5ada9e3e
from sssom.datamodel_util import read_pandas

cwd = os.path.abspath(os.path.dirname(__file__))



# Readers (from file)


def from_tsv(filename: str, curie_map: Dict[str, str] = None, meta: Dict[str, str] = None) -> MappingSetDataFrame:
    """
    parses a TSV -> MappingSetDocument -> MappingSetDataFrame
    """

    df = read_pandas(filename)
    if meta is None:
        meta = _read_metadata_from_table(filename)
    if 'curie_map' in meta:
        logging.info("Context provided, but SSSOM file provides its own CURIE map. "
                     "CURIE map from context is disregarded.")
        curie_map = meta['curie_map']
    doc = from_dataframe(df, curie_map=curie_map, meta=meta)
    msdf = to_mapping_set_dataframe(doc) # Creates a MappingSetDataFrame object
    return msdf
    


def from_rdf(filename: str, curie_map: Dict[str, str] = None, meta: Dict[str, str] = None) -> MappingSetDataFrame:
    """
    parses a TSV -> MappingSetDocument -> MappingSetDataFrame
    """
    g = Graph()
    file_format = guess_file_format(filename)
    g.parse(filename, format=file_format)
    doc = from_rdf_graph(g, curie_map, meta)
    msdf = to_mapping_set_dataframe(doc) # Creates a MappingSetDataFrame object
    return msdf


def from_owl(filename: str, curie_map: Dict[str, str] = None, meta: Dict[str, str] = None) -> MappingSetDataFrame:
    """
    parses a TSV -> MappingSetDocument -> MappingSetDataFrame
    """
    g = Graph()
    file_format = guess_file_format(filename)
    g.parse(filename, format=file_format)
    doc = from_owl_graph(g, curie_map, meta)
    msdf = to_mapping_set_dataframe(doc) # Creates a MappingSetDataFrame object
    return msdf

def from_obographs_json(filename: str, curie_map: Dict[str, str] = None, meta: Dict[str, str] = None, properties: list = []) -> MappingSetDataFrame:
    """
    parses a TSV -> MappingSetDocument -> MappingSetDataFrame
    """


    with open(filename) as json_file:
        jsondoc = json.load(json_file)

    doc = from_obographs(jsondoc, curie_map, meta)
    msdf = to_mapping_set_dataframe(doc) # Creates a MappingSetDataFrame object
    return msdf


def guess_file_format(filename):
    extension = get_file_extension(filename)
    if extension in ["owl", "rdf"]:
        return "xml"
    elif extension in RDF_FORMATS:
        return extension
    else:
        raise Exception(f"File extension {extension} does not correspond to a legal file format")


def from_alignment_xml(filename: str, curie_map: Dict[str, str] = None,
                       meta: Dict[str, str] = None) -> MappingSetDataFrame:
    """
    parses a TSV -> MappingSetDocument -> MappingSetDataFrame
    """
    logging.info("Loading from alignment API")
    xmldoc = minidom.parse(filename)
    doc = from_alignment_minidom(xmldoc, curie_map, meta)
    msdf = to_mapping_set_dataframe(doc) # Creates a MappingSetDataFrame object
    return msdf


def from_alignment_minidom(dom: Document, curie_map: Dict[str, str] = None,
                           meta: Dict[str, str] = None) -> MappingSetDocument:
    """
    Reads a minidom Document object
    :param dom: XML (minidom) object
    :param curie_map:
    :param meta: Optional meta data
    :return: MappingSetDocument
    """
    if not curie_map:
        raise Exception(f'No valid curie_map provided')

    ms = MappingSet()
    mlist = []
    bad_attrs = {}

    alignments = dom.getElementsByTagName('Alignment')
    for n in alignments:
        for e in n.childNodes:
            if e.nodeType == Node.ELEMENT_NODE:
                node_name = e.nodeName
                if node_name == "map":
                    cell = e.getElementsByTagName('Cell')
                    for c_node in cell:
                        m = _prepare_mapping(_cell_element_values(c_node, curie_map))
                        mlist.append(m)
                elif node_name == "xml":
                    if e.firstChild.nodeValue != "yes":
                        raise Exception(
                            f"Alignment format: xml element said, but not set to yes. Only XML is supported!")
                elif node_name == "onto1":
                    ms["subject_source_id"] = e.firstChild.nodeValue
                elif node_name == "onto2":
                    ms["object_source_id"] = e.firstChild.nodeValue
                elif node_name == "uri1":
                    ms["subject_source"] = e.firstChild.nodeValue
                elif node_name == "uri2":
                    ms["object_source"] = e.firstChild.nodeValue

    ms.mappings = mlist
    if meta:
        for k, v in meta.items():
            if k != 'curie_map':
                ms[k] = v
    return MappingSetDocument(mapping_set=ms, curie_map=curie_map)


# Readers (from object)

def from_dataframe(df: pd.DataFrame, curie_map: Dict[str, str], meta: Dict[str, str]) -> MappingSetDocument:
    """
    Converts a dataframe to a MappingSetDocument
    :param df:
    :param curie_map:
    :param meta:
    :return: MappingSetDocument
    """
    if not curie_map:
        raise Exception(f'No valid curie_map provided')

    mlist = []
    ms = MappingSet()
    bad_attrs = {}
    for _, row in df.iterrows():
        mdict = {}
        for k, v in row.items():
            ok = False
            if k:
                k = str(k)
            # if k.endswith('_id'): # TODO: introspect
            #    v = Entity(id=v)
            if hasattr(Mapping, k):
                mdict[k] = v
                ok = True
            if hasattr(MappingSet, k):
                ms[k] = v
                ok = True
            if not ok:
                if k not in bad_attrs:
                    bad_attrs[k] = 1
                else:
                    bad_attrs[k] += 1
        # logging.info(f'Row={mdict}')
        m = _prepare_mapping(Mapping(**mdict))
        mlist.append(m)
    for k, v in bad_attrs.items():
        logging.warning(f'No attr for {k} [{v} instances]')
    ms.mappings = mlist
    for k, v in meta.items():
        if k != 'curie_map':
            ms[k] = v
    return MappingSetDocument(mapping_set=ms, curie_map=curie_map)


def is_extract_property(p, properties):
    if not properties or p in properties:
        return True
    else:
        return False


def from_obographs(jsondoc: Dict, curie_map: Dict[str, str], meta: Dict[str, str]) -> MappingSetDocument:
    """
    Converts a dataframe to a MappingSetDocument
    :param g: A Graph object (rdflib)
    :param curie_map:
    :param meta: an optional set of metadata elements
    :return: MappingSetDocument
    """
    if not curie_map:
        raise Exception(f'No valid curie_map provided')

    ms = MappingSet()
    mlist = []
    bad_attrs = {}

    allowed_properties = ["http://www.geneontology.org/formats/oboInOwl#hasDbXref"]

    if 'graphs' in jsondoc:
        for g in jsondoc['graphs']:
            if 'nodes' in g:
                for n in g['nodes']:
                    nid = n['id']
                    if 'meta' in n:
                        if 'xrefs' in n['meta']:
                            for xref in n['meta']['xrefs']:
                                xref_id = xref['val']
                                mdict = {}
                                mdict['subject_id'] = curie(nid, curie_map)
                                mdict['object_id'] = curie(xref_id, curie_map)
                                mdict['predicate_id'] = "oboInOwl:hasDbXref"
                                mlist.append(Mapping(**mdict))
                        if 'basicPropertyValues' in n['meta']:
                            for basicPropertyBalue in n['meta']['basicPropertyValues']:
                                pred = basicPropertyBalue['pred']
                                if pred in allowed_properties:
                                    xref_id = basicPropertyBalue['val']
                                    mdict = {}
                                    mdict['subject_id'] = curie(nid, curie_map)
                                    mdict['object_id'] = curie(xref_id, curie_map)
                                    mdict['predicate_id'] = curie(pred, curie_map)
                                    mlist.append(Mapping(**mdict))
    else:
        raise Exception(f'No graphs element in obographs file, wrong format?')


    ms.mappings = mlist
    if meta:
        for k, v in meta.items():
            if k != 'curie_map':
                ms[k] = v
    return MappingSetDocument(mapping_set=ms, curie_map=curie_map)


def from_owl_graph(g: Graph, curie_map: Dict[str, str], meta: Dict[str, str]) -> MappingSetDocument:
    """
    Converts a dataframe to a MappingSetDocument
    :param g: A Graph object (rdflib)
    :param curie_map:
    :param meta: an optional set of metadata elements
    :return: MappingSetDocument
    """
    if not curie_map:
        raise Exception(f'No valid curie_map provided')

    ms = MappingSet()
    return MappingSetDocument(mapping_set=ms, curie_map=curie_map)


def from_rdf_graph(g: Graph, curie_map: Dict[str, str], meta: Dict[str, str], mapping_predicates: Set[str] = None) -> MappingSetDocument:
    """
    Converts a dataframe to a MappingSetDocument
    :param g: A Graph object (rdflib)
    :param curie_map:
    :param meta: an optional set of metadata elements
    :return: MappingSetDocument
    """
    if not curie_map:
        raise Exception(f'No valid curie_map provided')
    if mapping_predicates is None:
        mapping_predicates = get_default_mapping_predicates()
    ms = MappingSet()
    for s,p,o in g.triples((None, None, None)):
        if isinstance(s, URIRef):
            p_id = curie(p, curie_map)
            if p_id in mapping_predicates:
                s_id = curie(s, curie_map)
                if isinstance(o, URIRef):
                    o_id = curie(o, curie_map)
                    m = Mapping(subject_id=s_id,
                                object_id=o_id,
                                predicate_id=p_id)
                    ms.mappings.append(m)
    return MappingSetDocument(mapping_set=ms, curie_map=curie_map)


# Utilities (reading)
# All from_* should return MappingSetDataFrame

def get_default_mapping_predicates():
    return {
        'oio:hasDbXref',
        'skos:exactMatch',
        'skos:narrowMatch',
        'skos:broadMatch',
        'skos:exactMatch',
        'skos:closeMatch',
        'owl:sameAs',
        'owl:equivalentClass',
        'owl:equivalentProperty'
    }

def get_parsing_function(input_format, filename):
    if input_format is None:
        input_format = get_file_extension(filename)
    if input_format == 'tsv':
        return from_tsv
    elif input_format == 'rdf':
        return from_rdf
    elif input_format == 'owl':
        return from_owl
    elif input_format == 'alignment-api-xml':
        return from_alignment_xml
    elif input_format == 'json':
        return from_obographs_json
    else:
        raise Exception(f'Unknown input format: {input_format}')



def _prepare_mapping(mapping: Mapping):
    p = mapping.predicate_id
    if p == "sssom:superClassOf":
        mapping.predicate_id = "rdfs:subClassOf"
        return _swap_object_subject(mapping)
    return mapping


def _swap_object_subject(mapping):
    members = [attr.replace("subject_", "") for attr in dir(mapping) if
               not callable(getattr(mapping, attr)) and not attr.startswith("__") and attr.startswith("subject_")]
    for var in members:
        subject_val = getattr(mapping, "subject_" + var)
        object_val = getattr(mapping, "object_" + var)
        setattr(mapping, "subject_" + var, object_val)
        setattr(mapping, "object_" + var, subject_val)
    return mapping


def _read_metadata_from_table(filename: str):
    with open(filename, 'r') as s:
        yamlstr = ""
        for line in s:
            if line.startswith("#"):
                yamlstr += re.sub('^#', '', line)
            else:
                break
        if yamlstr:
            meta = yaml.safe_load(yamlstr)
            logging.info(f'Meta={meta}')
            return meta
    return {}


def is_valid_mapping(m):
    return True


def curie(uri: str, curie_map):
    for prefix in curie_map:
        uri_prefix = curie_map[prefix]
        if uri.startswith(uri_prefix):
            remainder = uri.replace(uri_prefix, "")
            return f"{prefix}:{remainder}"
    return uri


def _cell_element_values(cell_node, curie_map: dict) -> Mapping:
    mdict = {}
    for child in cell_node.childNodes:
        if child.nodeType == Node.ELEMENT_NODE:
            if child.nodeName == "entity1":
                mdict["subject_id"] = curie(child.getAttribute('rdf:resource'), curie_map)
            elif child.nodeName == "entity2":
                mdict["object_id"] = curie(child.getAttribute('rdf:resource'), curie_map)
            elif child.nodeName == "measure":
                mdict["confidence"] = child.firstChild.nodeValue
            elif child.nodeName == "relation":
                relation = child.firstChild.nodeValue
                if relation == "=":
                    mdict["predicate_id"] = "owl:equivalentClass"
                else:
                    logging.warning(f"{relation} not a recognised relation type.")
            else:
                logging.warning(f"Unsupported alignment api element: {child.nodeName}")
    m = Mapping(**mdict)
    if is_valid_mapping(m):
        return m

def to_mapping_set_document(msdf:MappingSetDataFrame) -> MappingSetDocument:
    ###
    # convert MappingSetDataFrame into MappingSetDocument
    ###
    doc = from_dataframe(df=msdf.df, curie_map=msdf.metadata['curie_map'], meta=msdf.metadata)
    return doc<|MERGE_RESOLUTION|>--- conflicted
+++ resolved
@@ -11,13 +11,10 @@
 from rdflib import Graph, BNode, Literal
 
 from .sssom_document import MappingSet, Mapping, MappingSetDocument
-<<<<<<< HEAD
+
 from .util import RDF_FORMATS
 from .datamodel_util import MappingSetDataFrame, get_file_extension, to_mapping_set_dataframe
-=======
-from .datamodel_util import get_file_extension
-from .util import RDF_FORMATS
->>>>>>> 5ada9e3e
+
 from sssom.datamodel_util import read_pandas
 
 cwd = os.path.abspath(os.path.dirname(__file__))
