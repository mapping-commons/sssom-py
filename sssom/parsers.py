--- conflicted
+++ resolved
@@ -34,11 +34,7 @@
             meta = _read_metadata_from_table(file_path)
         if 'curie_map' in meta:
             logging.info("Context provided, but SSSOM file provides its own CURIE map. "
-<<<<<<< HEAD
-                        "CURIE map from context is disregarded.")
-=======
                          "CURIE map from context is disregarded.")
->>>>>>> fde32b4d
             curie_map = meta['curie_map']
         msdf = from_dataframe(df, curie_map=curie_map, meta=meta)
         # msdf = to_mapping_set_dataframe(doc) # Creates a MappingSetDataFrame object
@@ -106,10 +102,7 @@
         return from_obographs(jsondoc, curie_map, meta)
     else:
         raise Exception(f"{file_path} is not a valid file path or url.")
-<<<<<<< HEAD
-=======
-
->>>>>>> fde32b4d
+
 
 def guess_file_format(filename):
     extension = get_file_extension(filename)
