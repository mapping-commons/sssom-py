--- conflicted
+++ resolved
@@ -22,11 +22,8 @@
     get_file_extension,
     to_mapping_set_dataframe,
 )
-<<<<<<< HEAD
-=======
 from .util import RDF_FORMATS
 import numpy as np
->>>>>>> 62091a39
 
 cwd = os.path.abspath(os.path.dirname(__file__))
 
