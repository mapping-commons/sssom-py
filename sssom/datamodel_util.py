"""
Converts sssom meta tsv to linkml
"""

from sssom.sssom_document import MappingSetDocument
import yaml
from dataclasses import dataclass, field
from typing import Optional, Set, List, Union, Dict, Any
import pandas as pd
from sssom.sssom_datamodel import Entity, slots
import logging
from io import StringIO
<<<<<<< HEAD
from .sssom_document import MappingSetDocument

@dataclass
class MappingSetDataFrame:
    """
    A collection of mappings represented as a DataFrame, together with additional metadata
    """

    df: pd.DataFrame = None ## Mappings
    prefixmap: Dict[str,str] = None ## maps CURIE prefixes to URI bases
    metadata: Optional[Dict[str,str]] = None ## header metadata excluding prefixes
=======
>>>>>>> 5ada9e3e

@dataclass
class EntityPair:
    """
    A tuple of entities.

    Note that (e1,e2) == (e2,e1)
    """
    subject_entity: Entity
    object_entity: Entity

    def __hash__(self):
        if self.subject_entity.id <= self.object_entity.id:
            t = self.subject_entity.id, self.object_entity.id
        else:
            t = self.object_entity.id, self.subject_entity.id
        return hash(t)

@dataclass
class MappingSetDiff:
    """
    represents a difference between two mapping sets

    Currently this is limited to diffs at the level of entity-pairs.
    For example, if file1 has A owl:equivalentClass B, and file2 has A skos:closeMatch B,
    this is considered a mapping in common.
    """
    unique_tuples1: Optional[Set[str]] = None
    unique_tuples2: Optional[Set[str]] = None
    common_tuples: Optional[Set[str]] = None

    combined_dataframe: Optional[pd.DataFrame] = None
    """
    Dataframe that combines with left and right dataframes with information injected into
    the comment column
    """




@dataclass
class MetaTSVConverter:
    """
    converts SSSOM/sssom_metadata.tsv
    DO NOT USE, NOW DEPRECATED!
    """

    df: Optional[pd.DataFrame] = None

    def load(self, filename) -> None:
        """
        loads from folder
        :return:
        """
        #self.df = pd.read_csv(filename, sep="\t", comment="#").fillna("")
        self.df = read_pandas(filename,sep='\t')


    def convert(self) -> Dict[str, Any]:
        # note that 'mapping' is both a metaproperty and a property of this model...
        slots = {
            'mappings': {
                'description': 'Contains a list of mapping objects',
                'range': 'mapping',
                'multivalued': True
            },
            'id': {
                'description': 'CURIE or IRI identifier',
                'identifier': True
            }
        }
        classes = {
            'mapping set': {
                'description': 'Represents a set of mappings',
                'slots': ['mappings']
            },
            'mapping': {
                'description': 'Represents an individual mapping between a pair of entities',
                'slots': [],
                'class_uri': 'owl:Axiom'
            },
            'entity': {
                'description': 'Represents any entity that can be mapped, such as an OWL class or SKOS concept',
                'mappings': [
                    'rdf:Resource'
                ],
                'slots': ['id']
            }
        }
        obj = {
            'id': 'http://w3id.org/sssom',
            'description': 'Datamodel for Simple Standard for Sharing Ontology Mappings (SSSOM)',
            'imports': [
                'linkml:types'
            ],
            'prefixes': {
                'linkml': 'https://w3id.org/linkml/',
                'sssom': 'http://w3id.org/sssom/',

            },
            'see_also': ['https://github.com/OBOFoundry/SSSOM'],
            'default_curi_maps': ['semweb_context'],
            'default_prefix': 'sssom',
            'slots': slots,
            'classes': classes
        }
        for _, row in self.df.iterrows():
            id = row['Element ID']
            if id == 'ID':
                continue
            id = id.replace("sssom:", "")
            dt = row['Datatype']
            if dt == 'xsd:double':
                dt = 'double'
            elif id.endswith('_id') or id.endswith('match_field'):
                dt = 'entity'
            else:
                dt = 'string'

            slot = {
                'description': row['Description']
            }
            ep = row['Equivalent property']
            if ep != "":
                slot['mappings'] = [ep]
            if row['Required'] == 1:
                slot['required'] = True

            slot['range'] = dt
            slots[id] = slot
            slot_uri = None
            if id == 'subject_id':
                slot_uri = 'owl:annotatedSource'
            elif id == 'object_id':
                slot_uri = 'owl:annotatedTarget'
            elif id == 'predicate_id':
                slot_uri = 'owl:annotatedProperty'
            if slot_uri is not None:
                slot['slot_uri'] = slot_uri
            scope = row['Scope']
            if 'G' in scope:
                classes['mapping set']['slots'].append(id)
            if 'L' in scope:
                classes['mapping']['slots'].append(id)
        return obj

    def convert_and_save(self, fn: str) -> None:
        obj = self.convert()
        with open(fn, 'w') as stream:
            yaml.safe_dump(obj, stream, sort_keys=False)

@dataclass
class MappingSetDataFrame:
    """
    A collection of mappings represented as a DataFrame, together with additional metadata
    """
    df: pd.DataFrame = None ## Mappings
    prefixmap: Dict[str,str] = None ## maps CURIE prefixes to URI bases
    metadata: Optional[Dict[str,str]] = None ## header metadata excluding prefixes
<<<<<<< HEAD
=======
    mapping_set_document: MappingSetDocument=None ## This is the fll mapping set document
>>>>>>> 5ada9e3e

    
def get_file_extension(filename: str) -> str:
    parts = filename.split(".")
    if len(parts) > 0:
        f_format = parts[-1]
        return f_format
    else:
        raise Exception(f'Cannot guess format from {filename}')

def read_csv(filename, comment='#', sep=','):
    lines = "".join([line for line in open(filename) 
                    if not line.startswith(comment)])
    return pd.read_csv(StringIO(lines), sep=sep)

def read_pandas(filename: str, sep=None) -> pd.DataFrame:
    """
    wrapper to pd.read_csv that handles comment lines correctly
    :param filename:
    :param sep: File separator in pandas (\t or ,)
    :return:
    """
    if not sep:
        extension = get_file_extension(filename)
        sep = "\t"
        if extension == "tsv":
            sep = "\t"
        elif extension == "csv":
            sep = ","
        else:
            logging.warning(f"Cannot automatically determine table format, trying tsv.")

    # from tempfile import NamedTemporaryFile
    # with NamedTemporaryFile("r+") as tmp:
    #    with open(filename, "r") as f:
    #        for line in f:
    #            if not line.startswith('#'):
    #                tmp.write(line + "\n")
    #    tmp.seek(0)
<<<<<<< HEAD
    return read_csv(filename, comment='#', sep=sep).fillna("")

def extract_global_metadata(msdoc: MappingSetDocument):
    meta = {'curie_map': msdoc.curie_map}
    ms_meta = msdoc.mapping_set
    for key in [slot for slot in dir(slots) if not callable(getattr(slots, slot)) and not slot.startswith("__")]:
        slot = getattr(slots, key).name
        if slot not in ["mappings"] and slot in ms_meta:
            if ms_meta[slot]:
                meta[key] = ms_meta[slot]
    return meta

def to_mapping_set_dataframe(doc:MappingSetDocument) -> MappingSetDataFrame:
    ###
    # convert MappingSetDocument into MappingSetDataFrame
    ###
    data = []
    for mapping in doc.mapping_set.mappings:
        mdict = mapping.__dict__
        m = {}
        for key in mdict:
            if mdict[key]:
                m[key] = mdict[key]
        data.append(m)
    df = pd.DataFrame(data=data)
    meta = extract_global_metadata(doc)
    msdf = MappingSetDataFrame(df=df, prefixmap=doc.curie_map, metadata=meta)
    return msdf

# to_mapping_set_document is in parser.py in order to avoid circular import errors
=======
    return read_csv(filename, comment='#', sep=sep).fillna("")
>>>>>>> 5ada9e3e
<|MERGE_RESOLUTION|>--- conflicted
+++ resolved
@@ -10,7 +10,6 @@
 from sssom.sssom_datamodel import Entity, slots
 import logging
 from io import StringIO
-<<<<<<< HEAD
 from .sssom_document import MappingSetDocument
 
 @dataclass
@@ -22,8 +21,7 @@
     df: pd.DataFrame = None ## Mappings
     prefixmap: Dict[str,str] = None ## maps CURIE prefixes to URI bases
     metadata: Optional[Dict[str,str]] = None ## header metadata excluding prefixes
-=======
->>>>>>> 5ada9e3e
+
 
 @dataclass
 class EntityPair:
@@ -183,10 +181,6 @@
     df: pd.DataFrame = None ## Mappings
     prefixmap: Dict[str,str] = None ## maps CURIE prefixes to URI bases
     metadata: Optional[Dict[str,str]] = None ## header metadata excluding prefixes
-<<<<<<< HEAD
-=======
-    mapping_set_document: MappingSetDocument=None ## This is the fll mapping set document
->>>>>>> 5ada9e3e
 
     
 def get_file_extension(filename: str) -> str:
@@ -226,7 +220,6 @@
     #            if not line.startswith('#'):
     #                tmp.write(line + "\n")
     #    tmp.seek(0)
-<<<<<<< HEAD
     return read_csv(filename, comment='#', sep=sep).fillna("")
 
 def extract_global_metadata(msdoc: MappingSetDocument):
@@ -257,6 +250,3 @@
     return msdf
 
 # to_mapping_set_document is in parser.py in order to avoid circular import errors
-=======
-    return read_csv(filename, comment='#', sep=sep).fillna("")
->>>>>>> 5ada9e3e
