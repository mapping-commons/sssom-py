import json
import logging
import yaml
import os

import pandas as pd
from linkml.utils.yamlutils import as_json_object as yaml_to_json
from jsonasobj import as_json_obj, JsonObj
from rdflib import Graph, URIRef
from rdflib.namespace import OWL, RDF
import json

from .sssom_datamodel import slots
from .util import get_file_extension
from .util import RDF_FORMATS
from .context import get_jsonld_context
<<<<<<< HEAD
from .datamodel_util import (
    MappingSetDataFrame,
    extract_global_metadata,
    to_mapping_set_dataframe,
)
=======
from .util import MappingSetDataFrame, extract_global_metadata, to_mapping_set_dataframe
>>>>>>> b5b6cb11
from .parsers import to_mapping_set_document

RDF_TYPE = "http://www.w3.org/1999/02/22-rdf-syntax-ns#type"
OWL_OBJECT_PROPERTY = "http://www.w3.org/2002/07/owl#ObjectProperty"
OWL_ANNOTATION_PROPERTY = "http://www.w3.org/2002/07/owl#AnnotationProperty"
OWL_CLASS = "http://www.w3.org/2002/07/owl#Class"
OWL_EQUIV_CLASS = "http://www.w3.org/2002/07/owl#equivalentClass"
OWL_EQUIV_OBJECTPROPERTY = "http://www.w3.org/2002/07/owl#equivalentProperty"
SSSOM_NS = "http://w3id.org/sssom/"

cwd = os.path.abspath(os.path.dirname(__file__))


# Writers


def write_tsv(
    msdf: MappingSetDataFrame, filename: str, fileformat="tsv"
) -> None:  # , context_path=None) -> None:
    """
    dataframe 2 tsv
    """

    if fileformat == "csv":
        sep = ","
    elif fileformat == "tsv":
        sep = "\t"
    else:
        raise Exception(
            f"Unknown table format: {fileformat}, should be one of tsv or csv"
        )

    msdoc = to_mapping_set_document(msdf)
    df = to_dataframe(msdf)
    meta = extract_global_metadata(msdoc)
    if os.path.isfile(filename):
        os.remove(filename)
    f = open(filename, "a")
    if meta:
        mapping_data_string = yaml.dump(meta)
        for line in mapping_data_string.splitlines():
            f.write("#" + line + "\n")
    df.to_csv(f, sep=sep, index=False)
    f.close()


def write_rdf(
    msdf: MappingSetDataFrame, filename: str, fileformat="xml", context_path=None
) -> None:
    """
    dataframe 2 tsv
    """
    graph = to_rdf_graph(msdf, context_path)
    graph.serialize(destination=filename, format=fileformat)


def write_owl(
    msdf: MappingSetDataFrame, filename: str, fileformat="xml", context_path=None
) -> None:
    """
    dataframe 2 tsv
    """
    graph = to_owl_graph(msdf, context_path)
    graph.serialize(destination=filename, format=fileformat)


def write_json(
    msdf: MappingSetDataFrame, filename: str, fileformat="jsonld", context_path=None
) -> None:
    """
    dataframe 2 tsv
    """
    if fileformat == "jsonld":
        data = to_jsonld_dict(msdf, context_path)
        with open(filename, "w") as outfile:
            json.dump(data, outfile)
    else:
        raise Exception(
            f"Unknown json format: {fileformat}, currently only jsonld supported"
        )


# Converters


def to_dataframe(msdf: MappingSetDataFrame, context_path=None) -> pd.DataFrame:
    data = []

    doc = to_mapping_set_document(msdf)

    for mapping in doc.mapping_set.mappings:
        mdict = mapping.__dict__
        m = {}
        for key in mdict:
            if mdict[key]:
                m[key] = mdict[key]
        data.append(m)
    df = pd.DataFrame(data=data)
    return df


def to_owl_graph(msdf: MappingSetDataFrame, context_path=None) -> Graph:
    """
    Converts to RDF - OWL flavour
    :param doc: A MappingSetDataFrame object
    :param context_path: An optional context path for the MappingSet
    :return:
    """

    doc = to_mapping_set_document(msdf)

    graph = Graph()
    for k, v in doc.curie_map.items():
        graph.namespace_manager.bind(k, URIRef(v))

    if context_path is not None:
        with open(context_path, "r") as f:
            cntxt = json.load(f)
    else:
        cntxt = get_jsonld_context()
        # see whether I can do this proper;y
        # can we bundle a json ld context in a pypi disro

    if True:
        for k, v in doc.curie_map.items():
            cntxt["@context"][k] = v
        jsonobj = yaml_to_json(doc.mapping_set, json.dumps(cntxt))

        # for m in doc.mapping_set.mappings:
        #    if m.subject_id not in jsonobj:
        #        jsonobj[m.subject_id] = {}
        #    if m.predicate_id not in jsonobj[m.subject_id]:
        #        jsonobj[m.subject_id][m.predicate_id] = []
        #    jsonobj[m.subject_id][m.predicate_id].append(m.object_id)
        #    print(f'T {m.subject_id} = {jsonobj[m.subject_id]}')
        # TODO: should be covered by context?
        elements = []
        for m in jsonobj["mappings"]:
            m["@type"] = "owl:Axiom"
            for field in m:
                if m[field]:
                    if not field.startswith("@"):
                        elements.append(field)
        jsonld = json.dumps(as_json_obj(jsonobj))
        graph.parse(data=jsonld, format="json-ld")
        elements = list(set(elements))
        # assert reified triple
        _inject_annotation_properties(graph, elements)

        for axiom in graph.subjects(RDF.type, OWL.Axiom):
            logging.info(f"Axiom: {axiom}")
            for p in graph.objects(subject=axiom, predicate=OWL.annotatedProperty):
                for s in graph.objects(subject=axiom, predicate=OWL.annotatedSource):
                    for o in graph.objects(
                        subject=axiom, predicate=OWL.annotatedTarget
                    ):
                        if p.toPython() == OWL_EQUIV_CLASS:
                            graph.add((s, URIRef(RDF_TYPE), URIRef(OWL_CLASS)))
                            graph.add((o, URIRef(RDF_TYPE), URIRef(OWL_CLASS)))
                        elif p.toPython() == OWL_EQUIV_OBJECTPROPERTY:
                            graph.add(
                                (o, URIRef(RDF_TYPE), URIRef(OWL_OBJECT_PROPERTY))
                            )
                            graph.add(
                                (s, URIRef(RDF_TYPE), URIRef(OWL_OBJECT_PROPERTY))
                            )
                        graph.add((s, p, o))
                        if p.toPython().startswith(SSSOM_NS):
                            # prefix commons has that working
                            graph.add(
                                (p, URIRef(RDF_TYPE), URIRef(OWL_ANNOTATION_PROPERTY))
                            )

        # for m in doc.mapping_set.mappings:
        #    graph.add( (URIRef(m.subject_id), URIRef(m.predicate_id), URIRef(m.object_id)))
        return graph


def to_rdf_graph(msdf: MappingSetDataFrame, context_path=None) -> Graph:
    """
    Converts to RDF
    :param doc: A MappingSetDocument object
    :param context_path: An optional context path for the MappingSet
    :return:
    """
    doc = to_mapping_set_document(msdf)

    graph = Graph()
    for k, v in doc.curie_map.items():
        graph.namespace_manager.bind(k, URIRef(v))

    if context_path is not None:
        with open(context_path, "r") as f:
            cntxt = json.load(f)
    else:
        cntxt = get_jsonld_context()
        # see whether I can do this proper;y
        # can we bundle a json ld context in a pypi disro

    if True:
        for k, v in doc.curie_map.items():
            cntxt["@context"][k] = v
        jsonobj = yaml_to_json(doc.mapping_set, json.dumps(cntxt))

        # for m in doc.mapping_set.mappings:
        #    if m.subject_id not in jsonobj:
        #        jsonobj[m.subject_id] = {}
        #    if m.predicate_id not in jsonobj[m.subject_id]:
        #        jsonobj[m.subject_id][m.predicate_id] = []
        #    jsonobj[m.subject_id][m.predicate_id].append(m.object_id)
        #    print(f'T {m.subject_id} = {jsonobj[m.subject_id]}')
        # TODO: should be covered by context?
        elements = []
        for m in jsonobj["mappings"]:
            m["@type"] = "owl:Axiom"
            for field in m:
                if m[field]:
                    if not field.startswith("@"):
                        elements.append(field)
        jsonld = json.dumps(as_json_obj(jsonobj))
        graph.parse(data=jsonld, format="json-ld")
        # elements = list(set(elements))
        # assert reified triple
        # _inject_annotation_properties(graph, elements)

        for axiom in graph.subjects(RDF.type, OWL.Axiom):
            logging.info(f"Axiom: {axiom}")
            for p in graph.objects(subject=axiom, predicate=OWL.annotatedProperty):
                for s in graph.objects(subject=axiom, predicate=OWL.annotatedSource):
                    for o in graph.objects(
                        subject=axiom, predicate=OWL.annotatedTarget
                    ):
                        graph.add((s, p, o))

        # for m in doc.mapping_set.mappings:
        #    graph.add( (URIRef(m.subject_id), URIRef(m.predicate_id), URIRef(m.object_id)))
        return graph


def to_jsonld_dict(msdf: MappingSetDataFrame, context_path=None) -> Graph:
    """
    Converts to RDF
    :param doc: A MappingSetDocument object
    :param context_path: An optional context path for the MappingSet
    :return:
    """

    g = to_rdf_graph(msdf, context_path)
    s = g.serialize(format="json-ld", indent=4)
    return json.loads(s)


def get_writer_function(output_format, output):
    if output_format is None:
        output_format = get_file_extension(output)

    if output_format == "tsv":
        return write_tsv, output_format
    elif output_format in RDF_FORMATS:
        return write_rdf, output_format
    elif output_format == "rdf":
        return write_rdf, "xml"
    elif output_format == "json":
        return write_json, "jsonld"
    elif output_format == "owl":
        return write_owl, "xml"
    else:
        raise Exception(f"Unknown output format: {output_format}")


def write_tsvs(sssom_dict, output_dir):
    """
    Writing a list of MappingSetDataFrame objects
    :param sssom_dict: A dictionary of names to MappingSetDataFrame objects
    """
    for split_id in sssom_dict:
        sssom_file = os.path.join(output_dir, f"{split_id}.sssom.tsv")
        msdf = sssom_dict[split_id]
        write_tsv(msdf=msdf, filename=sssom_file)
        print(f"Writing {sssom_file} complete!")


def _inject_annotation_properties(graph: Graph, elements):
    for var in [
        slot
        for slot in dir(slots)
        if not callable(getattr(slots, slot)) and not slot.startswith("__")
    ]:
        slot = getattr(slots, var)
        if slot.name in elements:
            if slot.uri.startswith(SSSOM_NS):
                graph.add(
                    (
                        URIRef(slot.uri),
                        URIRef(RDF_TYPE),
                        URIRef(OWL_ANNOTATION_PROPERTY),
                    )
                )<|MERGE_RESOLUTION|>--- conflicted
+++ resolved
@@ -14,15 +14,7 @@
 from .util import get_file_extension
 from .util import RDF_FORMATS
 from .context import get_jsonld_context
-<<<<<<< HEAD
-from .datamodel_util import (
-    MappingSetDataFrame,
-    extract_global_metadata,
-    to_mapping_set_dataframe,
-)
-=======
 from .util import MappingSetDataFrame, extract_global_metadata, to_mapping_set_dataframe
->>>>>>> b5b6cb11
 from .parsers import to_mapping_set_document
 
 RDF_TYPE = "http://www.w3.org/1999/02/22-rdf-syntax-ns#type"
@@ -39,9 +31,7 @@
 # Writers
 
 
-def write_tsv(
-    msdf: MappingSetDataFrame, filename: str, fileformat="tsv"
-) -> None:  # , context_path=None) -> None:
+def write_tsv(msdf:MappingSetDataFrame, filename: str, fileformat="tsv") -> None: #, context_path=None) -> None:
     """
     dataframe 2 tsv
     """
@@ -51,16 +41,14 @@
     elif fileformat == "tsv":
         sep = "\t"
     else:
-        raise Exception(
-            f"Unknown table format: {fileformat}, should be one of tsv or csv"
-        )
+        raise Exception(f'Unknown table format: {fileformat}, should be one of tsv or csv')
 
     msdoc = to_mapping_set_document(msdf)
     df = to_dataframe(msdf)
     meta = extract_global_metadata(msdoc)
     if os.path.isfile(filename):
         os.remove(filename)
-    f = open(filename, "a")
+    f = open(filename, 'a')
     if meta:
         mapping_data_string = yaml.dump(meta)
         for line in mapping_data_string.splitlines():
@@ -69,9 +57,7 @@
     f.close()
 
 
-def write_rdf(
-    msdf: MappingSetDataFrame, filename: str, fileformat="xml", context_path=None
-) -> None:
+def write_rdf(msdf: MappingSetDataFrame, filename: str, fileformat="xml", context_path=None) -> None:
     """
     dataframe 2 tsv
     """
@@ -79,9 +65,7 @@
     graph.serialize(destination=filename, format=fileformat)
 
 
-def write_owl(
-    msdf: MappingSetDataFrame, filename: str, fileformat="xml", context_path=None
-) -> None:
+def write_owl(msdf: MappingSetDataFrame, filename: str, fileformat="xml", context_path=None) -> None:
     """
     dataframe 2 tsv
     """
@@ -89,24 +73,19 @@
     graph.serialize(destination=filename, format=fileformat)
 
 
-def write_json(
-    msdf: MappingSetDataFrame, filename: str, fileformat="jsonld", context_path=None
-) -> None:
+def write_json(msdf: MappingSetDataFrame, filename: str, fileformat="jsonld", context_path=None) -> None:
     """
     dataframe 2 tsv
     """
     if fileformat == "jsonld":
         data = to_jsonld_dict(msdf, context_path)
-        with open(filename, "w") as outfile:
+        with open(filename, 'w') as outfile:
             json.dump(data, outfile)
     else:
-        raise Exception(
-            f"Unknown json format: {fileformat}, currently only jsonld supported"
-        )
+        raise Exception(f"Unknown json format: {fileformat}, currently only jsonld supported")
 
 
 # Converters
-
 
 def to_dataframe(msdf: MappingSetDataFrame, context_path=None) -> pd.DataFrame:
     data = []
@@ -131,7 +110,7 @@
     :param context_path: An optional context path for the MappingSet
     :return:
     """
-
+    
     doc = to_mapping_set_document(msdf)
 
     graph = Graph()
@@ -139,7 +118,7 @@
         graph.namespace_manager.bind(k, URIRef(v))
 
     if context_path is not None:
-        with open(context_path, "r") as f:
+        with open(context_path, 'r') as f:
             cntxt = json.load(f)
     else:
         cntxt = get_jsonld_context()
@@ -148,7 +127,7 @@
 
     if True:
         for k, v in doc.curie_map.items():
-            cntxt["@context"][k] = v
+            cntxt['@context'][k] = v
         jsonobj = yaml_to_json(doc.mapping_set, json.dumps(cntxt))
 
         # for m in doc.mapping_set.mappings:
@@ -160,8 +139,8 @@
         #    print(f'T {m.subject_id} = {jsonobj[m.subject_id]}')
         # TODO: should be covered by context?
         elements = []
-        for m in jsonobj["mappings"]:
-            m["@type"] = "owl:Axiom"
+        for m in jsonobj['mappings']:
+            m['@type'] = 'owl:Axiom'
             for field in m:
                 if m[field]:
                     if not field.startswith("@"):
@@ -173,28 +152,20 @@
         _inject_annotation_properties(graph, elements)
 
         for axiom in graph.subjects(RDF.type, OWL.Axiom):
-            logging.info(f"Axiom: {axiom}")
+            logging.info(f'Axiom: {axiom}')
             for p in graph.objects(subject=axiom, predicate=OWL.annotatedProperty):
                 for s in graph.objects(subject=axiom, predicate=OWL.annotatedSource):
-                    for o in graph.objects(
-                        subject=axiom, predicate=OWL.annotatedTarget
-                    ):
+                    for o in graph.objects(subject=axiom, predicate=OWL.annotatedTarget):
                         if p.toPython() == OWL_EQUIV_CLASS:
                             graph.add((s, URIRef(RDF_TYPE), URIRef(OWL_CLASS)))
                             graph.add((o, URIRef(RDF_TYPE), URIRef(OWL_CLASS)))
                         elif p.toPython() == OWL_EQUIV_OBJECTPROPERTY:
-                            graph.add(
-                                (o, URIRef(RDF_TYPE), URIRef(OWL_OBJECT_PROPERTY))
-                            )
-                            graph.add(
-                                (s, URIRef(RDF_TYPE), URIRef(OWL_OBJECT_PROPERTY))
-                            )
+                            graph.add((o, URIRef(RDF_TYPE), URIRef(OWL_OBJECT_PROPERTY)))
+                            graph.add((s, URIRef(RDF_TYPE), URIRef(OWL_OBJECT_PROPERTY)))
                         graph.add((s, p, o))
                         if p.toPython().startswith(SSSOM_NS):
                             # prefix commons has that working
-                            graph.add(
-                                (p, URIRef(RDF_TYPE), URIRef(OWL_ANNOTATION_PROPERTY))
-                            )
+                            graph.add((p, URIRef(RDF_TYPE), URIRef(OWL_ANNOTATION_PROPERTY)))
 
         # for m in doc.mapping_set.mappings:
         #    graph.add( (URIRef(m.subject_id), URIRef(m.predicate_id), URIRef(m.object_id)))
@@ -215,7 +186,7 @@
         graph.namespace_manager.bind(k, URIRef(v))
 
     if context_path is not None:
-        with open(context_path, "r") as f:
+        with open(context_path, 'r') as f:
             cntxt = json.load(f)
     else:
         cntxt = get_jsonld_context()
@@ -224,7 +195,7 @@
 
     if True:
         for k, v in doc.curie_map.items():
-            cntxt["@context"][k] = v
+            cntxt['@context'][k] = v
         jsonobj = yaml_to_json(doc.mapping_set, json.dumps(cntxt))
 
         # for m in doc.mapping_set.mappings:
@@ -236,8 +207,8 @@
         #    print(f'T {m.subject_id} = {jsonobj[m.subject_id]}')
         # TODO: should be covered by context?
         elements = []
-        for m in jsonobj["mappings"]:
-            m["@type"] = "owl:Axiom"
+        for m in jsonobj['mappings']:
+            m['@type'] = 'owl:Axiom'
             for field in m:
                 if m[field]:
                     if not field.startswith("@"):
@@ -249,12 +220,10 @@
         # _inject_annotation_properties(graph, elements)
 
         for axiom in graph.subjects(RDF.type, OWL.Axiom):
-            logging.info(f"Axiom: {axiom}")
+            logging.info(f'Axiom: {axiom}')
             for p in graph.objects(subject=axiom, predicate=OWL.annotatedProperty):
                 for s in graph.objects(subject=axiom, predicate=OWL.annotatedSource):
-                    for o in graph.objects(
-                        subject=axiom, predicate=OWL.annotatedTarget
-                    ):
+                    for o in graph.objects(subject=axiom, predicate=OWL.annotatedTarget):
                         graph.add((s, p, o))
 
         # for m in doc.mapping_set.mappings:
@@ -269,9 +238,9 @@
     :param context_path: An optional context path for the MappingSet
     :return:
     """
-
+    
     g = to_rdf_graph(msdf, context_path)
-    s = g.serialize(format="json-ld", indent=4)
+    s = g.serialize(format='json-ld', indent=4)
     return json.loads(s)
 
 
@@ -279,18 +248,18 @@
     if output_format is None:
         output_format = get_file_extension(output)
 
-    if output_format == "tsv":
+    if output_format == 'tsv':
         return write_tsv, output_format
     elif output_format in RDF_FORMATS:
         return write_rdf, output_format
-    elif output_format == "rdf":
-        return write_rdf, "xml"
-    elif output_format == "json":
-        return write_json, "jsonld"
-    elif output_format == "owl":
-        return write_owl, "xml"
-    else:
-        raise Exception(f"Unknown output format: {output_format}")
+    elif output_format == 'rdf':
+        return write_rdf, 'xml'
+    elif output_format == 'json':
+        return write_json, 'jsonld'
+    elif output_format == 'owl':
+        return write_owl, 'xml'
+    else:
+        raise Exception(f'Unknown output format: {output_format}')
 
 
 def write_tsvs(sssom_dict, output_dir):
@@ -299,25 +268,15 @@
     :param sssom_dict: A dictionary of names to MappingSetDataFrame objects
     """
     for split_id in sssom_dict:
-        sssom_file = os.path.join(output_dir, f"{split_id}.sssom.tsv")
+        sssom_file = os.path.join(output_dir,f"{split_id}.sssom.tsv")
         msdf = sssom_dict[split_id]
         write_tsv(msdf=msdf, filename=sssom_file)
         print(f"Writing {sssom_file} complete!")
 
 
 def _inject_annotation_properties(graph: Graph, elements):
-    for var in [
-        slot
-        for slot in dir(slots)
-        if not callable(getattr(slots, slot)) and not slot.startswith("__")
-    ]:
+    for var in [slot for slot in dir(slots) if not callable(getattr(slots, slot)) and not slot.startswith("__")]:
         slot = getattr(slots, var)
         if slot.name in elements:
             if slot.uri.startswith(SSSOM_NS):
-                graph.add(
-                    (
-                        URIRef(slot.uri),
-                        URIRef(RDF_TYPE),
-                        URIRef(OWL_ANNOTATION_PROPERTY),
-                    )
-                )+                graph.add((URIRef(slot.uri), URIRef(RDF_TYPE), URIRef(OWL_ANNOTATION_PROPERTY)))