import contextlib
import hashlib
import logging
import re
import sys
from dataclasses import dataclass
from io import StringIO
from typing import Any, Dict, List, Optional, Set

import pandas as pd
import yaml
<<<<<<< HEAD
import json
from scipy.stats.stats import normaltest
from sssom.sssom_datamodel import Entity, slots
from sssom.sssom_document import MappingSetDocument
=======
>>>>>>> 51f45495

from sssom.sssom_datamodel import Entity, slots
from .sssom_document import MappingSetDocument

SSSOM_READ_FORMATS = [
    "tsv",
    "rdf",
    "owl",
    "alignment-api-xml",
    "obographs-json",
    "json",
]
SSSOM_EXPORT_FORMATS = ["tsv", "rdf", "owl", "json"]


# TODO: use sssom_datamodel (Mapping Class)
SUBJECT_ID = "subject_id"
SUBJECT_LABEL = "subject_label"
OBJECT_ID = "object_id"
OBJECT_LABEL = "object_label"
PREDICATE_ID = "predicate_id"
CONFIDENCE = "confidence"
SUBJECT_CATEGORY = "subject_category"
OBJECT_CATEGORY = "object_category"
SUBJECT_SOURCE = "subject_source"
OBJECT_SOURCE = "object_source"
COMMENT = "comment"
MAPPING_PROVIDER = "mapping_provider"
MATCH_TYPE = "match_type"
HUMAN_CURATED_MATCH_TYPE = "HumanCurated"

_defining_features = [SUBJECT_ID, PREDICATE_ID, OBJECT_ID]


@dataclass
class MappingSetDataFrame:
    """
    A collection of mappings represented as a DataFrame, together with additional metadata
    """

    df: pd.DataFrame = None  # Mappings
    prefixmap: Dict[str, str] = None  # maps CURIE prefixes to URI bases
    metadata: Optional[Dict[str, str]] = None  # header metadata excluding prefixes

    def merge(self, msdf2):
        """Merges two MappingSetDataframes

        Args:
            msdf2 (MappingSetDataFrame): Secondary MappingSetDataFrame (self => primary)

        Returns:
            MappingSetDataFrame: Merged MappingSetDataFrame
        """
        msdf = merge_msdf(msdf1=self, msdf2=msdf2)
        self.df = msdf.df
        self.prefixmap = msdf.prefixmap
        self.metadata = msdf.metadata

    def clean_prefix_map(self):
        prefixes_in_map = get_prefixes_used_in_table(self.df)
        new_prefixes = dict()
        missing_prefix = []
        for prefix in prefixes_in_map:
            if prefix in self.prefixmap:
                new_prefixes[prefix] = self.prefixmap[prefix]
            else:
                logging.warning(
                    f"{prefix} is used in the data frame but does not exist in prefix map"
                )
                missing_prefix.append(prefix)
        if missing_prefix:
            self.df = filter_out_prefixes(self.df, missing_prefix)
        self.prefixmap = new_prefixes


@dataclass
class EntityPair:
    """
    A tuple of entities.

    Note that (e1,e2) == (e2,e1)
    """

    subject_entity: Entity
    object_entity: Entity

    def __hash__(self):
        if self.subject_entity.id <= self.object_entity.id:
            t = self.subject_entity.id, self.object_entity.id
        else:
            t = self.object_entity.id, self.subject_entity.id
        return hash(t)


@dataclass
class MappingSetDiff:
    """
    represents a difference between two mapping sets

    Currently this is limited to diffs at the level of entity-pairs.
    For example, if file1 has A owl:equivalentClass B, and file2 has A skos:closeMatch B,
    this is considered a mapping in common.
    """

    unique_tuples1: Optional[Set[str]] = None
    unique_tuples2: Optional[Set[str]] = None
    common_tuples: Optional[Set[str]] = None

    combined_dataframe: Optional[pd.DataFrame] = None
    """
    Dataframe that combines with left and right dataframes with information injected into
    the comment column
    """


@dataclass
class MetaTSVConverter:
    """
    converts SSSOM/sssom_metadata.tsv
    DO NOT USE, NOW DEPRECATED!
    """

    df: Optional[pd.DataFrame] = None

    def load(self, filename) -> None:
        """
        loads from folder
        :return:
        """
        # self.df = pd.read_csv(filename, sep="\t", comment="#").fillna("")
        self.df = read_pandas(filename)

    def convert(self) -> Dict[str, Any]:
        # note that 'mapping' is both a metaproperty and a property of this model...
        slots = {
            "mappings": {
                "description": "Contains a list of mapping objects",
                "range": "mapping",
                "multivalued": True,
            },
            "id": {"description": "CURIE or IRI identifier", "identifier": True},
        }
        classes = {
            "mapping set": {
                "description": "Represents a set of mappings",
                "slots": ["mappings"],
            },
            "mapping": {
                "description": "Represents an individual mapping between a pair of entities",
                "slots": [],
                "class_uri": "owl:Axiom",
            },
            "entity": {
                "description": "Represents any entity that can be mapped, such as an OWL class or SKOS concept",
                "mappings": ["rdf:Resource"],
                "slots": ["id"],
            },
        }
        obj = {
            "id": "http://w3id.org/sssom",
            "description": "Datamodel for Simple Standard for Sharing Ontology Mappings (SSSOM)",
            "imports": ["linkml:types"],
            "prefixes": {
                "linkml": "https://w3id.org/linkml/",
                "sssom": "http://w3id.org/sssom/",
            },
            "see_also": ["https://github.com/OBOFoundry/SSSOM"],
            "default_curi_maps": ["semweb_context"],
            "default_prefix": "sssom",
            "slots": slots,
            "classes": classes,
        }
        for _, row in self.df.iterrows():
            id = row["Element ID"]
            if id == "ID":
                continue
            id = id.replace("sssom:", "")
            dt = row["Datatype"]
            if dt == "xsd:double":
                dt = "double"
            elif id.endswith("_id") or id.endswith("match_field"):
                dt = "entity"
            else:
                dt = "string"

            slot = {"description": row["Description"]}
            ep = row["Equivalent property"]
            if ep != "":
                slot["mappings"] = [ep]
            if row["Required"] == 1:
                slot["required"] = True

            slot["range"] = dt
            slots[id] = slot
            slot_uri = None
            if id == "subject_id":
                slot_uri = "owl:annotatedSource"
            elif id == "object_id":
                slot_uri = "owl:annotatedTarget"
            elif id == "predicate_id":
                slot_uri = "owl:annotatedProperty"
            if slot_uri is not None:
                slot["slot_uri"] = slot_uri
            scope = row["Scope"]
            if "G" in scope:
                classes["mapping set"]["slots"].append(id)
            if "L" in scope:
                classes["mapping"]["slots"].append(id)
        return obj

    def convert_and_save(self, fn: str) -> None:
        obj = self.convert()
        with open(fn, "w") as stream:
            yaml.safe_dump(obj, stream, sort_keys=False)


def parse(filename) -> pd.DataFrame:
    """
    parses a TSV to a pandas frame
    """
    # return from_tsv(filename)
    logging.info(f"Parsing {filename}")
    return pd.read_csv(filename, sep="\t", comment="#")
    # return read_pandas(filename)


def collapse(df):
    """
    collapses rows with same S/P/O and combines confidence
    """
    df2 = (
        df.groupby([SUBJECT_ID, PREDICATE_ID, OBJECT_ID])[CONFIDENCE]
        .apply(max)
        .reset_index()
    )
    return df2


def sort_sssom_columns(columns: list) -> list:
    # Ideally, the order of the sssom column names is parsed strictly from sssom.yaml

    logging.warning("SSSOM sort columns not implemented")
    columns.sort()
    return columns


def sort_sssom(df: pd.DataFrame) -> pd.DataFrame:
    df.sort_values(
        by=sort_sssom_columns(list(df.columns)), ascending=False, inplace=True
    )
    return df


def filter_redundant_rows(df: pd.DataFrame, ignore_predicate=False) -> pd.DataFrame:
    """
    removes rows if there is another row with same S/O and higher confidence

    Args:
        df: data frame to filter
        ignore_predicate: if true, the predicate_id column is ignored
    """
    # tie-breaker
    # create a 'sort' method and then replce the following line by sort()
    df = sort_sssom(df)
    # df[CONFIDENCE] = df[CONFIDENCE].apply(lambda x: x + random.random() / 10000)
    if ignore_predicate:
        key = [SUBJECT_ID, OBJECT_ID]
    else:
        key = [SUBJECT_ID, OBJECT_ID, PREDICATE_ID]
    dfmax: pd.DataFrame
    dfmax = df.groupby(key, as_index=False)[CONFIDENCE].apply(max).drop_duplicates()
    max_conf = {}
    for index, row in dfmax.iterrows():
        if ignore_predicate:
            max_conf[(row[SUBJECT_ID], row[OBJECT_ID])] = row[CONFIDENCE]
        else:
            max_conf[(row[SUBJECT_ID], row[OBJECT_ID], row[PREDICATE_ID])] = row[
                CONFIDENCE
            ]
    if ignore_predicate:
        return df[
            df.apply(
                lambda x: x[CONFIDENCE] >= max_conf[(x[SUBJECT_ID], x[OBJECT_ID])],
                axis=1,
            )
        ]
    else:
        return df[
            df.apply(
                lambda x: x[CONFIDENCE]
                >= max_conf[(x[SUBJECT_ID], x[OBJECT_ID], x[PREDICATE_ID])],
                axis=1,
            )
        ]


def remove_unmatched(df: pd.DataFrame) -> pd.DataFrame:
    """
    Removes rows where no match is found. TODO: https://github.com/OBOFoundry/SSSOM/issues/28
    :param df:
    :return:
    """
    return df[df[PREDICATE_ID] != "noMatch"]


def create_entity(row, id: str, mappings: Dict) -> Entity:
    e = Entity(id=id)
    for k, v in mappings.items():
        if k in e:
            e[k] = v
    return e


def group_mappings(df: pd.DataFrame) -> Dict[EntityPair, List]:
    """
    group mappings by EntityPairs
    """
    mappings: Dict = {}
    for _, row in df.iterrows():
        sid = row[SUBJECT_ID]
        oid = row[OBJECT_ID]
        s = create_entity(
            row,
            sid,
            {
                "label": SUBJECT_LABEL,
                "category": SUBJECT_CATEGORY,
                "source": SUBJECT_SOURCE,
            },
        )
        o = create_entity(
            row,
            oid,
            {
                "label": OBJECT_LABEL,
                "category": OBJECT_CATEGORY,
                "source": OBJECT_SOURCE,
            },
        )
        pair = EntityPair(s, o)
        if pair not in mappings:
            mappings[pair] = []
        mappings[pair].append(row)
    return mappings


def compare_dataframes(df1: pd.DataFrame, df2: pd.DataFrame) -> MappingSetDiff:
    """
    Perform a diff between two SSSOM dataframes

    Currently does not discriminate between mappings with different predicates
    """
    mappings1 = group_mappings(df1.copy())
    mappings2 = group_mappings(df2.copy())
    tuples1 = set(mappings1.keys())
    tuples2 = set(mappings2.keys())
    d = MappingSetDiff()
    d.unique_tuples1 = tuples1.difference(tuples2)
    d.unique_tuples2 = tuples2.difference(tuples1)
    d.common_tuples = tuples1.intersection(tuples2)
    all_tuples = tuples1.union(tuples2)
    all_ids = set()
    for t in all_tuples:
        all_ids.update({t.subject_entity.id, t.object_entity.id})
    rows = []
    for t in d.unique_tuples1:
        for r in mappings1[t]:
            r[COMMENT] = "UNIQUE_1"
        rows += mappings1[t]
    for t in d.unique_tuples2:
        for r in mappings2[t]:
            r[COMMENT] = "UNIQUE_2"
        rows += mappings2[t]
    for t in d.common_tuples:
        new_rows = mappings1[t] + mappings2[t]
        for r in new_rows:
            r[COMMENT] = "COMMON_TO_BOTH"
        rows += new_rows
    # for r in rows:
    #    r['other'] = 'synthesized sssom file'
    d.combined_dataframe = pd.DataFrame(rows)
    return d


@contextlib.contextmanager
def smart_open(filename=None):
    # https://stackoverflow.com/questions/17602878/how-to-handle-both-with-open-and-sys-stdout-nicely
    if filename and filename != "-":
        fh = open(filename, "w")
    else:
        fh = sys.stdout

    try:
        yield fh
    finally:
        if fh is not sys.stdout:
            fh.close()


def dataframe_to_ptable(
    df: pd.DataFrame, priors=[0.02, 0.02, 0.02, 0.02], inverse_factor: float = 0.5
):
    """
    exports kboom ptable
    :param df: SSSOM dataframe
    :param inverse_factor: relative weighting of probability of inverse of predicate
    :return:
    """
    df = collapse(df)
    rows = []
    for _, row in df.iterrows():
        s = row[SUBJECT_ID]
        o = row[OBJECT_ID]
        c = row[CONFIDENCE]
        # confidence of inverse
        # e.g. if Pr(super) = 0.2, then Pr(sub) = (1-0.2) * IF
        ic = (1.0 - c) * inverse_factor
        # residual confidence
        rc = (1 - (c + ic)) / 2.0

        pi = None

        p = row[PREDICATE_ID]
        if p == "owl:equivalentClass":
            pi = 2
        elif p == "skos:exactMatch":
            pi = 2
        elif p == "skos:closeMatch":
            # TODO: consider distributing
            pi = 2
        elif p == "owl:subClassOf":
            pi = 0
        elif p == "skos:broadMatch":
            pi = 0
        elif p == "inverseOf(owl:subClassOf)":
            pi = 1
        elif p == "skos:narrowMatch":
            pi = 1
        elif p == "owl:differentFrom":
            pi = 3
        elif p == "dbpedia-owl:different":
            pi = 3
        else:
            # raise Exception(f'Unknown predicate {p}')
            logging.warning(f"Unknown predicate {p}")

        if pi == 0:
            # subClassOf
            ps = (c, ic, rc, rc)
        elif pi == 1:
            # superClassOf
            ps = (ic, c, rc, rc)
        elif pi == 2:
            # equivalent
            ps = (rc, rc, c, ic)
        elif pi == 3:
            # sibling
            ps = (rc, rc, ic, c)
        else:
            raise Exception(f"pi: {pi}")
        row = [s, o] + [str(p) for p in ps]
        rows.append(row)
    return rows


RDF_FORMATS = ["ttl", "turtle", "nt"]


def sha256sum(filename):
    h = hashlib.sha256()
    b = bytearray(128 * 1024)
    mv = memoryview(b)
    with open(filename, "rb", buffering=0) as f:
        for n in iter(lambda: f.readinto(mv), 0):
            h.update(mv[:n])
    return h.hexdigest()


def merge_msdf(
    msdf1: MappingSetDataFrame,
    msdf2: MappingSetDataFrame,
    reconcile: bool = True,
) -> MappingSetDataFrame:
    """
    Merging msdf2 into msdf1,
    if reconcile=True, then dedupe(remove redundant lower confidence mappings) and
        reconcile (if msdf contains a higher confidence _negative_ mapping,
        then remove lower confidence positive one. If confidence is the same,
        prefer HumanCurated. If both HumanCurated, prefer negative mapping).

    Args:
        msdf1 (MappingSetDataFrame): The primary MappingSetDataFrame
        msdf2 (MappingSetDataFrame): The secondary MappingSetDataFrame
        reconcile (bool, optional): [description]. Defaults to True.

    Returns:
        MappingSetDataFrame: Merged MappingSetDataFrame.
    """
    # Inject metadata of msdf into df
    msdf1 = inject_metadata_into_df(msdf=msdf1)
    msdf2 = inject_metadata_into_df(msdf=msdf2)

    merged_msdf = MappingSetDataFrame()
    # If msdf2 has a DataFrame
    if msdf2.df is not None:
        # 'outer' join in pandas == FULL JOIN in SQL
        merged_msdf.df = msdf1.df.merge(msdf2.df, how="outer")
    else:
        merged_msdf.df = msdf1.df
    # merge the non DataFrame elements
    merged_msdf.prefixmap = dict_merge(msdf2.prefixmap, msdf1.prefixmap, "prefixmap")
    # After a Slack convo with @matentzn, commented out below.
    # merged_msdf.metadata = dict_merge(msdf2.metadata, msdf1.metadata, 'metadata')

    """if inplace:
            msdf1.prefixmap = merged_msdf.prefixmap
            msdf1.metadata = merged_msdf.metadata
            msdf1.df = merged_msdf.df"""

    if reconcile:
        merged_msdf.df = filter_redundant_rows(merged_msdf.df)

        merged_msdf.df = deal_with_negation(merged_msdf.df)  # deals with negation

    return merged_msdf


def deal_with_negation(df: pd.DataFrame) -> pd.DataFrame:
    """Combine negative and positive rows with matching [SUBJECT_ID, OBJECT_ID, CONFIDENCE] combination
    taking into account the rule that negative trumps positive given equal confidence values.

    Args:
        df (pd.DataFrame): Merged Pandas DataFrame

    Returns:
        pd.DataFrame: Pandas DataFrame with negations addressed
    """

    """
            1. Mappings in mapping1 trump mappings in mapping2 (if mapping2 contains a conflicting mapping in mapping1,
               the one in mapping1 is preserved).
            2. Reconciling means two things
                [i] if the same s,p,o (subject_id, object_id, predicate_id) is present multiple times,
                    only preserve the highest confidence one. If confidence is same, rule 1 (above) applies.
                [ii] If s,!p,o and s,p,o , then prefer higher confidence and remove the other.
                     If same confidence prefer "HumanCurated" .If same again prefer negative.
            3. Prefixes:
                [i] if there is the same prefix in mapping1 as in mapping2, and the prefix URL is different, 
                throw an error and fail hard
                    else just merge the two prefix maps
            4. Metadata: same as rule 1.

            #1; #2(i) #3 and $4 are taken care of by 'filtered_merged_df' Only #2(ii) should be performed here.
        """

    #  If s,!p,o and s,p,o , then prefer higher confidence and remove the other.  ###
    negation_df: pd.DataFrame
    negation_df = df.loc[
        df[PREDICATE_ID].str.startswith("!")
    ]  # or df.loc[df['predicate_modifier'] == 'NOT']

    # This step ONLY if 'NOT' is expressed by the symbol '!' in 'predicate_id' #####
    normalized_negation_df = negation_df.reset_index()
    normalized_negation_df[PREDICATE_ID] = normalized_negation_df[
        PREDICATE_ID
    ].str.replace("!", "")
    ########################################################
    normalized_negation_df = normalized_negation_df.drop(["index"], axis=1)

    # remove the NOT rows from the main DataFrame
    condition = negation_df.isin(df)
    positive_df = df.drop(condition.index)
    positive_df = positive_df.reset_index().drop(["index"], axis=1)

    columns_of_interest = [SUBJECT_ID, PREDICATE_ID, OBJECT_ID, CONFIDENCE, MATCH_TYPE]
    negation_subset = normalized_negation_df[columns_of_interest]
    positive_subset = positive_df[columns_of_interest]

    combined_normalized_subset = pd.concat(
        [positive_subset, negation_subset]
    ).drop_duplicates()

    # GroupBy and SELECT ONLY maximum confidence
    max_confidence_df: pd.DataFrame
    max_confidence_df = combined_normalized_subset.groupby(
        _defining_features, as_index=False
    )[CONFIDENCE].max()

    # If same confidence prefer "HumanCurated".
    reconciled_df_subset: pd.DataFrame
    reconciled_df_subset = pd.DataFrame(columns=combined_normalized_subset.columns)
    for idx_1, row_1 in max_confidence_df.iterrows():
        match_condition_1 = (
            (combined_normalized_subset[SUBJECT_ID] == row_1[SUBJECT_ID]) & (combined_normalized_subset[OBJECT_ID] == row_1[OBJECT_ID]) & (combined_normalized_subset[CONFIDENCE] == row_1[CONFIDENCE])
        )
        # match_condition_1[match_condition_1] gives the list of 'True's.
        # In other words, the rows that match the condition (rules declared).
        # Ideally, there should be 1 row. If not apply an extra rule to look for 'HumanCurated'.
        if len(match_condition_1[match_condition_1].index) > 1:
            match_condition_1 = (
                (combined_normalized_subset[SUBJECT_ID] == row_1[SUBJECT_ID])
                & (combined_normalized_subset[OBJECT_ID] == row_1[OBJECT_ID])
                & (combined_normalized_subset[CONFIDENCE] == row_1[CONFIDENCE])
                & (combined_normalized_subset[MATCH_TYPE] == HUMAN_CURATED_MATCH_TYPE)
            )
            # In spite of this, if match_condition_1 is returning multiple rows, pick any random row from above.
            if len(match_condition_1[match_condition_1].index) > 1:
                match_condition_1 = match_condition_1[match_condition_1].sample()

        reconciled_df_subset = reconciled_df_subset.append(
            combined_normalized_subset.loc[
                match_condition_1[match_condition_1].index, :
            ]
        )

    # Add negations (NOT symbol) back to the PREDICATE_ID
    # NOTE: negative TRUMPS positive if negative and positive with same
    # [SUBJECT_ID, OBJECT_ID, PREDICATE_ID] exist
    for idx_2, row_2 in negation_df.iterrows():
        match_condition_2 = (
            (reconciled_df_subset[SUBJECT_ID] == row_2[SUBJECT_ID])
            & (reconciled_df_subset[OBJECT_ID] == row_2[OBJECT_ID])
            & (reconciled_df_subset[CONFIDENCE] == row_2[CONFIDENCE])
        )
        reconciled_df_subset.loc[
            match_condition_2[match_condition_2].index, PREDICATE_ID
        ] = row_2[PREDICATE_ID]

    reconciled_df: pd.DataFrame
    reconciled_df = pd.DataFrame(columns=df.columns)
    for idx_3, row_3 in reconciled_df_subset.iterrows():
        match_condition_3 = (
            (df[SUBJECT_ID] == row_3[SUBJECT_ID])
            & (df[OBJECT_ID] == row_3[OBJECT_ID])
            & (df[CONFIDENCE] == row_3[CONFIDENCE])
            & (df[PREDICATE_ID] == row_3[PREDICATE_ID])
        )
        reconciled_df = reconciled_df.append(
            df.loc[match_condition_3[match_condition_3].index, :]
        )

    return reconciled_df


def dict_merge(source: Dict, target: Dict, dict_name: str) -> Dict:
    """
    Takes 2 MappingSetDataFrame elements (prefixmap OR metadata) and merges source => target

    Args:
        source (Dict): MappingSetDataFrame.prefixmap / MappingSetDataFrame.metadata
        target (Dict): MappingSetDataFrame.prefixmap / MappingSetDataFrame.metadata
        dict_name (str): prefixmap or metadata

    Returns:
        Dict: merged MappingSetDataFrame.prefixmap / MappingSetDataFrame.metadata
    """
    if source is not None:
        k: str
        for k, v in source.items():
            if k not in target:
                if v not in list(target.values()):
                    target[k] = v
                else:
                    common_values = [i for i, val in target.items() if val == v]
                    raise ValueError(
                        f"Value [{v}] is present in {dict_name} for multiple keys [{common_values}]."
                    )
            else:
                if target[k] != v:
                    raise ValueError(
                        f"{dict_name} values in both MappingSetDataFrames for the same key [{k}] are different."
                    )
    return target


def inject_metadata_into_df(msdf: MappingSetDataFrame) -> MappingSetDataFrame:
    """Inject metadata dictionary key-value pair into DataFrame columns in a MappingSetDataFrame.DataFrame.

    Args:
        msdf (MappingSetDataFrame): MappingSetDataFrame with metadata separate.

    Returns:
        MappingSetDataFrame: MappingSetDataFrame with metadata as columns
    """
    if bool(msdf.metadata):
        for k, v in msdf.metadata.items():
            if k not in msdf.df.columns:
                msdf.df[k] = v
    return msdf


def get_file_extension(filename: str) -> str:
    parts = filename.split(".")
    if len(parts) > 0:
        f_format = parts[-1]
        return f_format
    else:
        raise Exception(f"Cannot guess format from {filename}")


def read_csv(filename, comment="#", sep=","):
    with open(filename, "r") as f:
        lines = "".join([line for line in f if not line.startswith(comment)])
    return pd.read_csv(StringIO(lines), sep=sep)


def read_metadata(filename):
    """
    Reading metadata file (yaml) that is supplied separately from a tsv
    :param filename: location of file
    :return: two objects, a metadata and a curie_map object
    """
    meta = {}
    curie_map = {}
    with open(filename, "r") as stream:
        try:
            m = yaml.safe_load(stream)
            if "curie_map" in m:
                curie_map = m["curie_map"]
            m.pop("curie_map", None)
            meta = m
        except yaml.YAMLError as exc:
            print(exc)
    return meta, curie_map


def read_pandas(filename: str, sep="\t") -> pd.DataFrame:
    """
    wrapper to pd.read_csv that handles comment lines correctly
    :param filename:
    :param sep: File separator in pandas (\t or ,)
    :return:
    """
    if not sep:
        extension = get_file_extension(filename)
        sep = "\t"
        if extension == "tsv":
            sep = "\t"
        elif extension == "csv":
            sep = ","
        else:
            logging.warning(f"Cannot automatically determine table format, trying tsv.")

    # from tempfile import NamedTemporaryFile
    # with NamedTemporaryFile("r+") as tmp:
    #    with open(filename, "r") as f:
    #        for line in f:
    #            if not line.startswith('#'):
    #                tmp.write(line + "\n")
    #    tmp.seek(0)
    return read_csv(filename, comment="#", sep=sep).fillna("")


def extract_global_metadata(msdoc: MappingSetDocument):
    meta = {"curie_map": msdoc.curie_map}
    ms_meta = msdoc.mapping_set
    for key in [
        slot
        for slot in dir(slots)
        if not callable(getattr(slots, slot)) and not slot.startswith("__")
    ]:
        slot = getattr(slots, key).name
        if slot not in ["mappings"] and slot in ms_meta:
            if ms_meta[slot]:
                meta[key] = ms_meta[slot]
    return meta


def to_mapping_set_dataframe(doc: MappingSetDocument) -> MappingSetDataFrame:
    ###
    # convert MappingSetDocument into MappingSetDataFrame
    ###
    data = []
    for mapping in doc.mapping_set.mappings:
        mdict = mapping.__dict__
        m = {}
        for key in mdict:
            if mdict[key]:
                m[key] = mdict[key]
        data.append(m)
    df = pd.DataFrame(data=data)
    meta = extract_global_metadata(doc)
    meta.pop("curie_map", None)
    msdf = MappingSetDataFrame(df=df, prefixmap=doc.curie_map, metadata=meta)
    return msdf


# to_mapping_set_document is in parser.py in order to avoid circular import errors


def is_curie(string: str):
    return re.match(r"[A-Za-z0-9_]+[:][A-Za-z0-9_]", string)


def get_prefix_from_curie(curie: str):
    if is_curie(curie):
        return curie.split(":")[0]
    else:
        return ""


def get_prefixes_used_in_table(df: pd.DataFrame):
    prefixes = []
    for col in _defining_features:
        for v in df[col].values:
            prefixes.append(get_prefix_from_curie(v))
    return list(set(prefixes))


def filter_out_prefixes(df: pd.DataFrame, filter_prefixes) -> pd.DataFrame:
    rows = []
    for index, row in df.iterrows():
        ok = True
        for col in _defining_features:
            v = row[col]
            prefix = get_prefix_from_curie(v)
            if prefix in filter_prefixes:
                ok = False
                break
        if ok:
            rows.append(row)
    if rows:
        return pd.DataFrame(rows)
    else:
        return pd.DataFrame(columns=_defining_features)<|MERGE_RESOLUTION|>--- conflicted
+++ resolved
@@ -9,13 +9,10 @@
 
 import pandas as pd
 import yaml
-<<<<<<< HEAD
 import json
 from scipy.stats.stats import normaltest
 from sssom.sssom_datamodel import Entity, slots
 from sssom.sssom_document import MappingSetDocument
-=======
->>>>>>> 51f45495
 
 from sssom.sssom_datamodel import Entity, slots
 from .sssom_document import MappingSetDocument
