--- conflicted
+++ resolved
@@ -888,8 +888,7 @@
     if rows:
         return pd.DataFrame(rows)
     else:
-<<<<<<< HEAD
-        return pd.DataFrame(columns=_defining_features)
+        return pd.DataFrame(columns=KEY_FEATURES)
 
 
 def guess_file_format(filename):
@@ -903,6 +902,3 @@
             f"File extension {extension} does not correspond to a legal file format"
         )
 
-=======
-        return pd.DataFrame(columns=KEY_FEATURES)
->>>>>>> 62091a39
