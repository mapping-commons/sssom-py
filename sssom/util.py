--- conflicted
+++ resolved
@@ -78,21 +78,12 @@
             if prefix in self.prefixmap:
                 new_prefixes[prefix] = self.prefixmap[prefix]
             else:
-<<<<<<< HEAD
                 logging.warning(f"{prefix} is used in the data frame but does not exist in prefix map")
                 missing_prefix.append(prefix)
         if missing_prefix:
             self.df = filter_out_prefixes(self.df, missing_prefix)
         self.prefixmap = new_prefixes
 
-=======
-                logging.warning(
-                    f"{prefix} is used in the data frame but does not exist in prefix map"
-                )
-                missing_prefix = True
-        if not missing_prefix:
-            self.prefixmap = new_prefixes
->>>>>>> f9815d90
 
 
 @dataclass
