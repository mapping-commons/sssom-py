--- conflicted
+++ resolved
@@ -3,16 +3,10 @@
 import logging
 import os
 import re
-<<<<<<< HEAD
 import sys
 from dataclasses import dataclass, field
 from io import FileIO, StringIO
-from typing import Any, Dict, List, Mapping, Optional, Set, Tuple
-=======
-from dataclasses import dataclass
-from io import FileIO, StringIO
-from typing import Any, Dict, List, Mapping, Optional, Set, TextIO, Union
->>>>>>> 23a9128a
+from typing import Any, Dict, List, Mapping, Optional, Set, TextIO, Tuple, Union
 from urllib.request import urlopen
 
 import numpy as np
@@ -69,7 +63,9 @@
     """
 
     df: Optional[pd.DataFrame] = None  # Mappings
-    prefixmap: Dict[str, Any] = field(default_factory=dict)  # maps CURIE prefixes to URI bases
+    prefixmap: Dict[str, Any] = field(
+        default_factory=dict
+    )  # maps CURIE prefixes to URI bases
     metadata: Optional[Dict[str, str]] = None  # header metadata excluding prefixes
 
     def merge(
