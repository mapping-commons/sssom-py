--- conflicted
+++ resolved
@@ -18,21 +18,6 @@
 SSSOM_READ_FORMATS = ['tsv', 'rdf', 'owl', 'alignment-api-xml', 'obographs-json', 'json']
 SSSOM_EXPORT_FORMATS = ['tsv', 'rdf', 'owl', 'json']
 
-<<<<<<< HEAD
-# TODO: use sssom_datamodel
-SUBJECT_ID = "subject_id"
-SUBJECT_LABEL = "subject_label"
-OBJECT_ID = "object_id"
-OBJECT_LABEL = "object_label"
-PREDICATE_ID = "predicate_id"
-CONFIDENCE = "confidence"
-SUBJECT_CATEGORY = "subject_category"
-OBJECT_CATEGORY = "object_category"
-SUBJECT_SOURCE = "subject_source"
-OBJECT_SOURCE = "object_source"
-COMMENT = "comment"
-MAPPING_PROVIDER = "mapping_provider"
-=======
 
 # TODO: use sssom_datamodel (Mapping Class)
 SUBJECT_ID = 'subject_id'
@@ -237,7 +222,6 @@
         obj = self.convert()
         with open(fn, 'w') as stream:
             yaml.safe_dump(obj, stream, sort_keys=False)
->>>>>>> b5b6cb11
 
 
 def parse(filename) -> pd.DataFrame:
@@ -245,7 +229,7 @@
     parses a TSV to a pandas frame
     """
     # return from_tsv(filename)
-    logging.info(f"Parsing {filename}")
+    logging.info(f'Parsing {filename}')
     return pd.read_csv(filename, sep="\t", comment="#")
     # return read_pandas(filename)
 
@@ -254,11 +238,7 @@
     """
     collapses rows with same S/P/O and combines confidence
     """
-    df2 = (
-        df.groupby([SUBJECT_ID, PREDICATE_ID, OBJECT_ID])[CONFIDENCE]
-        .apply(max)
-        .reset_index()
-    )
+    df2 = df.groupby([SUBJECT_ID, PREDICATE_ID, OBJECT_ID])[CONFIDENCE].apply(max).reset_index()
     return df2
 
 def sort_sssom_columns(columns: list)-> list:
@@ -294,24 +274,11 @@
         if ignore_predicate:
             max_conf[(row[SUBJECT_ID], row[OBJECT_ID])] = row[CONFIDENCE]
         else:
-            max_conf[(row[SUBJECT_ID], row[OBJECT_ID], row[PREDICATE_ID])] = row[
-                CONFIDENCE
-            ]
+            max_conf[(row[SUBJECT_ID], row[OBJECT_ID], row[PREDICATE_ID])] = row[CONFIDENCE]
     if ignore_predicate:
-        return df[
-            df.apply(
-                lambda x: x[CONFIDENCE] >= max_conf[(x[SUBJECT_ID], x[OBJECT_ID])],
-                axis=1,
-            )
-        ]
+        return df[df.apply(lambda x: x[CONFIDENCE] >= max_conf[(x[SUBJECT_ID], x[OBJECT_ID])], axis=1)]
     else:
-        return df[
-            df.apply(
-                lambda x: x[CONFIDENCE]
-                >= max_conf[(x[SUBJECT_ID], x[OBJECT_ID], x[PREDICATE_ID])],
-                axis=1,
-            )
-        ]
+        return df[df.apply(lambda x: x[CONFIDENCE] >= max_conf[(x[SUBJECT_ID], x[OBJECT_ID], x[PREDICATE_ID])], axis=1)]
 
 
 def remove_unmatched(df: pd.DataFrame) -> pd.DataFrame:
@@ -320,7 +287,7 @@
     :param df:
     :return:
     """
-    return df[df[PREDICATE_ID] != "noMatch"]
+    return df[df[PREDICATE_ID] != 'noMatch']
 
 
 def create_entity(row, id: str, mappings: Dict) -> Entity:
@@ -339,24 +306,16 @@
     for _, row in df.iterrows():
         sid = row[SUBJECT_ID]
         oid = row[OBJECT_ID]
-        s = create_entity(
-            row,
-            sid,
-            {
-                "label": SUBJECT_LABEL,
-                "category": SUBJECT_CATEGORY,
-                "source": SUBJECT_SOURCE,
-            },
-        )
-        o = create_entity(
-            row,
-            oid,
-            {
-                "label": OBJECT_LABEL,
-                "category": OBJECT_CATEGORY,
-                "source": OBJECT_SOURCE,
-            },
-        )
+        s = create_entity(row, sid, {
+            'label': SUBJECT_LABEL,
+            'category': SUBJECT_CATEGORY,
+            'source': SUBJECT_SOURCE
+        })
+        o = create_entity(row, oid, {
+            'label': OBJECT_LABEL,
+            'category': OBJECT_CATEGORY,
+            'source': OBJECT_SOURCE
+        })
         pair = EntityPair(s, o)
         if pair not in mappings:
             mappings[pair] = []
@@ -385,16 +344,16 @@
     rows = []
     for t in d.unique_tuples1:
         for r in mappings1[t]:
-            r[COMMENT] = "UNIQUE_1"
+            r[COMMENT] = 'UNIQUE_1'
         rows += mappings1[t]
     for t in d.unique_tuples2:
         for r in mappings2[t]:
-            r[COMMENT] = "UNIQUE_2"
+            r[COMMENT] = 'UNIQUE_2'
         rows += mappings2[t]
     for t in d.common_tuples:
         new_rows = mappings1[t] + mappings2[t]
         for r in new_rows:
-            r[COMMENT] = "COMMON_TO_BOTH"
+            r[COMMENT] = 'COMMON_TO_BOTH'
         rows += new_rows
     # for r in rows:
     #    r['other'] = 'synthesized sssom file'
@@ -405,8 +364,8 @@
 @contextlib.contextmanager
 def smart_open(filename=None):
     # https://stackoverflow.com/questions/17602878/how-to-handle-both-with-open-and-sys-stdout-nicely
-    if filename and filename != "-":
-        fh = open(filename, "w")
+    if filename and filename != '-':
+        fh = open(filename, 'w')
     else:
         fh = sys.stdout
 
@@ -417,9 +376,7 @@
             fh.close()
 
 
-def dataframe_to_ptable(
-    df: pd.DataFrame, priors=[0.02, 0.02, 0.02, 0.02], inverse_factor: float = 0.5
-):
+def dataframe_to_ptable(df: pd.DataFrame, priors=[0.02, 0.02, 0.02, 0.02], inverse_factor: float = 0.5):
     """
     exports kboom ptable
     :param df: SSSOM dataframe
@@ -439,33 +396,29 @@
         rc = (1 - (c + ic)) / 2.0
 
         p = row[PREDICATE_ID]
-        if p == "owl:equivalentClass":
+        if p == 'owl:equivalentClass':
             pi = 2
-        elif p == "skos:exactMatch":
+        elif p == 'skos:exactMatch':
             pi = 2
-        elif p == "skos:closeMatch":
+        elif p == 'skos:closeMatch':
             # TODO: consider distributing
             pi = 2
-        elif p == "owl:subClassOf":
+        elif p == 'owl:subClassOf':
             pi = 0
-        elif p == "skos:broadMatch":
+        elif p == 'skos:broadMatch':
             pi = 0
-        elif p == "inverseOf(owl:subClassOf)":
+        elif p == 'inverseOf(owl:subClassOf)':
             pi = 1
-        elif p == "skos:narrowMatch":
+        elif p == 'skos:narrowMatch':
             pi = 1
-        elif p == "owl:differentFrom":
+        elif p == 'owl:differentFrom':
             pi = 3
-        elif p == "dbpedia-owl:different":
+        elif p == 'dbpedia-owl:different':
             pi = 3
         else:
-<<<<<<< HEAD
-            raise Exception(f"Unknown predicate {p}")
-=======
             #raise Exception(f'Unknown predicate {p}')
             logging.warning(f'Unknown predicate {p}')
 
->>>>>>> b5b6cb11
 
         if pi == 0:
             # subClassOf
@@ -480,20 +433,20 @@
             # sibling
             ps = (rc, rc, ic, c)
         else:
-            raise Exception(f"pi: {pi}")
+            raise Exception(f'pi: {pi}')
         row = [s, o] + [str(p) for p in ps]
         rows.append(row)
     return rows
 
 
-RDF_FORMATS = ["ttl", "turtle", "nt"]
+RDF_FORMATS = ['ttl', 'turtle', 'nt']
 
 
 def sha256sum(filename):
     h = hashlib.sha256()
     b = bytearray(128 * 1024)
     mv = memoryview(b)
-    with open(filename, "rb", buffering=0) as f:
+    with open(filename, 'rb', buffering=0) as f:
         for n in iter(lambda: f.readinto(mv), 0):
             h.update(mv[:n])
     return h.hexdigest()
