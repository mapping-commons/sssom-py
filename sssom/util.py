"""Utilities for SSSOM."""

import hashlib
import json
import logging
import os
import re
from collections import defaultdict
from dataclasses import dataclass, field
from functools import reduce
from io import StringIO
from pathlib import Path
from typing import (
    Any,
    ChainMap,
    DefaultDict,
    Dict,
    List,
    Mapping,
    Optional,
    Set,
    TextIO,
    Tuple,
    Union,
)
from urllib.request import urlopen

import numpy as np
import pandas as pd
import validators
import yaml
from linkml_runtime.linkml_model.types import Uriorcurie

from .constants import SCHEMA_DICT, SCHEMA_YAML
from .context import SSSOM_URI_PREFIX, get_default_metadata, get_jsonld_context
from .internal_context import multivalued_slots
from .sssom_datamodel import Mapping as SSSOM_Mapping
from .sssom_datamodel import slots
from .sssom_document import MappingSetDocument
from .typehints import Metadata, MetadataType, PrefixMap

#: The key that's used in the YAML section of an SSSOM file
PREFIX_MAP_KEY = "curie_map"

SSSOM_READ_FORMATS = [
    "tsv",
    "rdf",
    "owl",
    "alignment-api-xml",
    "obographs-json",
    "json",
]
SSSOM_EXPORT_FORMATS = ["tsv", "rdf", "owl", "json"]

SSSOM_DEFAULT_RDF_SERIALISATION = "turtle"


# TODO: use sssom_datamodel (Mapping Class)
SUBJECT_ID = "subject_id"
SUBJECT_LABEL = "subject_label"
OBJECT_ID = "object_id"
OBJECT_LABEL = "object_label"
PREDICATE_ID = "predicate_id"
PREDICATE_MODIFIER = "predicate_modifier"
PREDICATE_MODIFIER_NOT = "Not"
CONFIDENCE = "confidence"
SUBJECT_CATEGORY = "subject_category"
OBJECT_CATEGORY = "object_category"
SUBJECT_SOURCE = "subject_source"
OBJECT_SOURCE = "object_source"
COMMENT = "comment"
MAPPING_PROVIDER = "mapping_provider"
MATCH_TYPE = "match_type"
HUMAN_CURATED_MATCH_TYPE = "HumanCurated"
MAPPING_SET_ID = "mapping_set_id"
MAPPING_SET_SOURCE = "mapping_set_source"

URI_SSSOM_MAPPINGS = f"{SSSOM_URI_PREFIX}mappings"

#: The 3 columns whose combination would be used as primary keys while merging/grouping
KEY_FEATURES = [SUBJECT_ID, PREDICATE_ID, OBJECT_ID]


@dataclass
class MappingSetDataFrame:
    """A collection of mappings represented as a DataFrame, together with additional metadata."""

    df: Optional[pd.DataFrame] = None  # Mappings
    # maps CURIE prefixes to URI bases
    prefix_map: PrefixMap = field(default_factory=dict)
    metadata: Optional[MetadataType] = None  # header metadata excluding prefixes

    def merge(
        self, *msdfs: "MappingSetDataFrame", inplace: bool = True
    ) -> "MappingSetDataFrame":
        """Merge two MappingSetDataframes.

        :param msdfs: Multiple/Single MappingSetDataFrame(s) to merge with self
        :param inplace: If true, msdf2 is merged into the calling MappingSetDataFrame,
                        if false, it simply return the merged data frame.
        :return: Merged MappingSetDataFrame
        """
        msdf = merge_msdf(self, *msdfs)
        if inplace:
            self.df = msdf.df
            self.prefix_map = msdf.prefix_map
            self.metadata = msdf.metadata
            return self
        else:
            return msdf

    def __str__(self) -> str:  # noqa:D105
        description = "SSSOM data table \n"
        description += f"Number of prefixes: {len(self.prefix_map)} \n"
        if self.metadata is None:
            description += "No metadata available \n"
        else:
            description += f"Metadata: {json.dumps(self.metadata)} \n"
        if self.df is None:
            description += "No dataframe available"
        else:
            description += f"Number of mappings: {len(self.df.index)} \n"
            description += "\nFirst rows of data: \n"
            description += self.df.head().to_string() + "\n"
            description += "\nLast rows of data: \n"
            description += self.df.tail().to_string() + "\n"
        return description

    def clean_prefix_map(self) -> None:
        """Remove unused prefixes from the internal prefix map based on the internal dataframe."""
        prefixes_in_map = get_prefixes_used_in_table(self.df)
        new_prefixes: PrefixMap = dict()
        missing_prefixes = []
        for prefix in prefixes_in_map:
            if prefix in self.prefix_map:
                new_prefixes[prefix] = self.prefix_map[prefix]
            else:
                logging.warning(
                    f"{prefix} is used in the data frame but does not exist in prefix map"
                )
                missing_prefixes.append(prefix)
        if missing_prefixes:
            self.df = filter_out_prefixes(self.df, missing_prefixes)
        self.prefix_map = new_prefixes


@dataclass
class EntityPair:
    """
    A tuple of entities.

    Note that (e1,e2) == (e2,e1)
    """

    subject_entity: Uriorcurie
    object_entity: Uriorcurie

    def __hash__(self) -> int:  # noqa:D105
        if self.subject_entity <= self.object_entity:
            t = self.subject_entity, self.object_entity
        else:
            t = self.object_entity, self.subject_entity
        return hash(t)


@dataclass
class MappingSetDiff:
    """
    Represents a difference between two mapping sets.

    Currently this is limited to diffs at the level of entity-pairs.
    For example, if file1 has A owl:equivalentClass B, and file2 has A skos:closeMatch B,
    this is considered a mapping in common.
    """

    unique_tuples1: Optional[Set[EntityPair]] = None
    unique_tuples2: Optional[Set[EntityPair]] = None
    common_tuples: Optional[Set[EntityPair]] = None

    combined_dataframe: Optional[pd.DataFrame] = None
    """
    Dataframe that combines with left and right dataframes with information injected into
    the comment column
    """


def parse(filename: str) -> pd.DataFrame:
    """Parse a TSV to a pandas frame."""
    # return from_tsv(filename)
    logging.info(f"Parsing {filename}")
    return pd.read_csv(filename, sep="\t", comment="#")
    # return read_pandas(filename)


def collapse(df: pd.DataFrame) -> pd.DataFrame:
    """Collapse rows with same S/P/O and combines confidence."""
    df2 = (
        df.groupby([SUBJECT_ID, PREDICATE_ID, OBJECT_ID])[CONFIDENCE]
        .apply(max)
        .reset_index()
    )
    return df2


def sort_sssom(df: pd.DataFrame) -> pd.DataFrame:
    """Sort SSSOM by columns.

    :param df: SSSOM DataFrame to be sorted.
    :return: Sorted SSSOM DataFrame
    """
    df.sort_values(by=sorted(df.columns), ascending=False, inplace=True)
    return df


def filter_redundant_rows(
    df: pd.DataFrame, ignore_predicate: bool = False
) -> pd.DataFrame:
    """Remove rows if there is another row with same S/O and higher confidence.

    :param df: Pandas DataFrame to filter
    :param ignore_predicate: If true, the predicate_id column is ignored, defaults to False
    :return: Filtered pandas DataFrame
    """
    # tie-breaker
    # create a 'sort' method and then replce the following line by sort()
    df = sort_sssom(df)
    # df[CONFIDENCE] = df[CONFIDENCE].apply(lambda x: x + random.random() / 10000)
    df, nan_df = assign_default_confidence(df)
    if ignore_predicate:
        key = [SUBJECT_ID, OBJECT_ID]
    else:
        key = [SUBJECT_ID, OBJECT_ID, PREDICATE_ID]
    dfmax: pd.DataFrame
    dfmax = df.groupby(key, as_index=False)[CONFIDENCE].apply(max).drop_duplicates()
    max_conf: Dict[Tuple[str, ...], float] = {}
    for _, row in dfmax.iterrows():
        if ignore_predicate:
            max_conf[(row[SUBJECT_ID], row[OBJECT_ID])] = row[CONFIDENCE]
        else:
            max_conf[(row[SUBJECT_ID], row[OBJECT_ID], row[PREDICATE_ID])] = row[
                CONFIDENCE
            ]
    if ignore_predicate:
        df = df[
            df.apply(
                lambda x: x[CONFIDENCE] >= max_conf[(x[SUBJECT_ID], x[OBJECT_ID])],
                axis=1,
            )
        ]
    else:
        df = df[
            df.apply(
                lambda x: x[CONFIDENCE]
                >= max_conf[(x[SUBJECT_ID], x[OBJECT_ID], x[PREDICATE_ID])],
                axis=1,
            )
        ]
    # We are preserving confidence = NaN rows without making assumptions.
    # This means that there are potential duplicate mappings
    return_df = df.append(nan_df).drop_duplicates()
    if return_df[CONFIDENCE].isnull().all():
        return_df = return_df.drop(columns=[CONFIDENCE], axis=1)
    return return_df


def assign_default_confidence(
    df: pd.DataFrame,
) -> Tuple[pd.DataFrame, pd.DataFrame]:
    """Assign :data:`numpy.nan` to confidence that are blank.

    :param df: SSSOM DataFrame
    :return: A Tuple consisting of the original DataFrame and dataframe consisting of empty confidence values.
    """
    # Get rows having numpy.NaN as confidence
    if df is not None:
        if CONFIDENCE not in df.columns:
            df[CONFIDENCE] = np.NaN
            nan_df = pd.DataFrame(columns=df.columns)
        else:
            df = df[~df[CONFIDENCE].isna()]
            nan_df = df[df[CONFIDENCE].isna()]
    else:
        ValueError("DataFrame cannot be empty to 'assign_default_confidence'.")
    return df, nan_df


def remove_unmatched(df: pd.DataFrame) -> pd.DataFrame:
    """Remove rows where no match is found.

    TODO: https://github.com/OBOFoundry/SSSOM/issues/28
    :param df: Pandas DataFrame
    :return: Pandas DataFrame with 'PREDICATE_ID' not 'noMatch'.
    """
    return df[df[PREDICATE_ID] != "noMatch"]


def create_entity(identifier: str, mappings: Dict[str, Any]) -> Uriorcurie:
    """
    Create an Entity object.

    :param identifier: Entity Id
    :param mappings: Mapping dictionary
    :return: An Entity object
    """
    entity = Uriorcurie(identifier)  # Entity(id=identifier)
    for key, value in mappings.items():
        if key in entity:
            entity[key] = value
    return entity


def group_mappings(df: pd.DataFrame) -> Dict[EntityPair, List[pd.Series]]:
    """Group mappings by EntityPairs."""
    mappings: DefaultDict[EntityPair, List[pd.Series]] = defaultdict(list)
    for _, row in df.iterrows():
        subject_entity = create_entity(
            identifier=row[SUBJECT_ID],
            mappings={
                "label": SUBJECT_LABEL,
                "category": SUBJECT_CATEGORY,
                "source": SUBJECT_SOURCE,
            },
        )
        object_entity = create_entity(
            identifier=row[OBJECT_ID],
            mappings={
                "label": OBJECT_LABEL,
                "category": OBJECT_CATEGORY,
                "source": OBJECT_SOURCE,
            },
        )
        mappings[EntityPair(subject_entity, object_entity)].append(row)
    return dict(mappings)


def compare_dataframes(df1: pd.DataFrame, df2: pd.DataFrame) -> MappingSetDiff:
    """Perform a diff between two SSSOM dataframes.

    :param df1: A mapping dataframe
    :param df2: A mapping dataframe
    :returns: A mapping set diff

    .. warning:: currently does not discriminate between mappings with different predicates
    """
    mappings1 = group_mappings(df1.copy())
    mappings2 = group_mappings(df2.copy())
    tuples1 = set(mappings1.keys())
    tuples2 = set(mappings2.keys())
    d = MappingSetDiff()
    d.unique_tuples1 = tuples1.difference(tuples2)
    d.unique_tuples2 = tuples2.difference(tuples1)
    d.common_tuples = tuples1.intersection(tuples2)
    all_tuples = tuples1.union(tuples2)
    all_ids = set()
    for t in all_tuples:
        all_ids.update({t.subject_entity, t.object_entity})
    rows = []
    for t in d.unique_tuples1:
        for r in mappings1[t]:
            r[COMMENT] = "UNIQUE_1"
        rows += mappings1[t]
    for t in d.unique_tuples2:
        for r in mappings2[t]:
            r[COMMENT] = "UNIQUE_2"
        rows += mappings2[t]
    for t in d.common_tuples:
        new_rows = mappings1[t] + mappings2[t]
        for r in new_rows:
            r[COMMENT] = "COMMON_TO_BOTH"
        rows += new_rows
    # for r in rows:
    #    r['other'] = 'synthesized sssom file'
    d.combined_dataframe = pd.DataFrame(rows)
    return d


def dataframe_to_ptable(df: pd.DataFrame, *, inverse_factor: float = 0.5):
    """Export a KBOOM table.

    :param df: Pandas DataFrame
    :param inverse_factor: Multiplier to (1 - confidence), defaults to 0.5
    :raises ValueError: Predicate value error
    :raises ValueError: Predicate type value error
    :return: List of rows
    """
    df = collapse(df)
    rows = []
    for _, row in df.iterrows():
        subject_id = row[SUBJECT_ID]
        object_id = row[OBJECT_ID]
        confidence = row[CONFIDENCE]
        # confidence of inverse
        # e.g. if Pr(super) = 0.2, then Pr(sub) = (1-0.2) * IF
        inverse_confidence = (1.0 - confidence) * inverse_factor
        residual_confidence = (1 - (confidence + inverse_confidence)) / 2.0

        predicate = row[PREDICATE_ID]
        if predicate == "owl:equivalentClass":
            predicate_type = PREDICATE_EQUIVALENT
        elif predicate == "skos:exactMatch":
            predicate_type = PREDICATE_EQUIVALENT
        elif predicate == "skos:closeMatch":
            # TODO: consider distributing
            predicate_type = PREDICATE_EQUIVALENT
        elif predicate == "owl:subClassOf":
            predicate_type = PREDICATE_SUBCLASS
        elif predicate == "skos:broadMatch":
            predicate_type = PREDICATE_SUBCLASS
        elif predicate == "inverseOf(owl:subClassOf)":
            predicate_type = PREDICATE_SUPERCLASS
        elif predicate == "skos:narrowMatch":
            predicate_type = PREDICATE_SUPERCLASS
        elif predicate == "owl:differentFrom":
            predicate_type = PREDICATE_SIBLING
        elif predicate == "dbpedia-owl:different":
            predicate_type = PREDICATE_SIBLING
        # * Added by H2 ############################
        elif predicate == "oboInOwl:hasDbXref":
            predicate_type = PREDICATE_HAS_DBXREF
        elif predicate == "skos:relatedMatch":
            predicate_type = PREDICATE_RELATED_MATCH
        # * ########################################
        else:
            raise ValueError(f"Unhandled predicate: {predicate}")

        if predicate_type == PREDICATE_SUBCLASS:
            ps = (
                confidence,
                inverse_confidence,
                residual_confidence,
                residual_confidence,
            )
        elif predicate_type == PREDICATE_SUPERCLASS:
            ps = (
                inverse_confidence,
                confidence,
                residual_confidence,
                residual_confidence,
            )
        elif predicate_type == PREDICATE_EQUIVALENT:
            ps = (
                residual_confidence,
                residual_confidence,
                confidence,
                inverse_confidence,
            )
        elif predicate_type == PREDICATE_SIBLING:
            ps = (
                residual_confidence,
                residual_confidence,
                inverse_confidence,
                confidence,
            )
        # * Added by H2 ############################
        elif predicate_type == PREDICATE_HAS_DBXREF:
            ps = (
                residual_confidence,
                residual_confidence,
                confidence,
                inverse_confidence,
            )
        elif predicate_type == PREDICATE_RELATED_MATCH:
            ps = (
                residual_confidence,
                residual_confidence,
                confidence,
                inverse_confidence,
            )
        # * #########################################
        else:
            raise ValueError(f"predicate: {predicate_type}")
        row = [subject_id, object_id] + [str(p) for p in ps]
        rows.append(row)
    return rows


PREDICATE_SUBCLASS = 0
PREDICATE_SUPERCLASS = 1
PREDICATE_EQUIVALENT = 2
PREDICATE_SIBLING = 3
# * Added by H2 ############################
PREDICATE_HAS_DBXREF = 4
PREDICATE_RELATED_MATCH = 5
# * ########################################

RDF_FORMATS = {"ttl", "turtle", "nt", "xml"}


def sha256sum(path: str) -> str:
    """Calculate the SHA256 hash over the bytes in a file.

    :param path: Filename
    :return: Hashed value
    """
    h = hashlib.sha256()
    b = bytearray(128 * 1024)
    mv = memoryview(b)
    with open(path, "rb", buffering=0) as file:
        for n in iter(lambda: file.readinto(mv), 0):  # type: ignore
            h.update(mv[:n])
    return h.hexdigest()


def merge_msdf(
    *msdfs: MappingSetDataFrame,
    reconcile: bool = True,
) -> MappingSetDataFrame:
    """Merge multiple MappingSetDataFrames into one.

    :param msdfs: A Tuple of MappingSetDataFrames to be merged
    :param reconcile: If reconcile=True, then dedupe(remove redundant lower confidence mappings)
        and reconcile (if msdf contains a higher confidence _negative_ mapping,
        then remove lower confidence positive one. If confidence is the same,
        prefer HumanCurated. If both HumanCurated, prefer negative mapping).
        Defaults to True.
    :returns: Merged MappingSetDataFrame.
    """
    merged_msdf = MappingSetDataFrame()

    # Inject metadata of msdf into df
    msdf_with_meta = [inject_metadata_into_df(msdf) for msdf in msdfs]

    # merge df [# 'outer' join in pandas == FULL JOIN in SQL]
    df_merged = reduce(
        lambda left, right: left.merge(right, how="outer", on=list(left.columns)),
        [msdf.df for msdf in msdf_with_meta if msdf.df is not None],
    )

    # merge the non DataFrame elements
    prefix_map_list = [msdf.prefix_map for msdf in msdf_with_meta]
    # prefix_map_merged = {k: v for d in prefix_map_list for k, v in d.items()}
    merged_msdf.prefix_map = dict(ChainMap(*prefix_map_list))
    merged_msdf.df = df_merged
    if reconcile:
        merged_msdf.df = filter_redundant_rows(merged_msdf.df)
        if PREDICATE_MODIFIER in merged_msdf.df.columns:
            merged_msdf.df = deal_with_negation(merged_msdf.df)  # deals with negation

    # TODO: Add default values for license and mapping_set_id.
    return merged_msdf


def deal_with_negation(df: pd.DataFrame) -> pd.DataFrame:
    """Combine negative and positive rows with matching [SUBJECT_ID, OBJECT_ID, CONFIDENCE] combination.

    Rule: negative trumps positive if modulus of confidence values are equal.

    :param df: Merged Pandas DataFrame
    :return: Pandas DataFrame with negations addressed
    :raises ValueError: If the dataframe is none after assigning default confidence
    """
    """
        1. Mappings in mapping1 trump mappings in mapping2 (if mapping2 contains a conflicting mapping in mapping1,
            the one in mapping1 is preserved).
        2. Reconciling means two things
            [i] if the same s,p,o (subject_id, object_id, predicate_id) is present multiple times,
                only preserve the highest confidence one. If confidence is same, rule 1 (above) applies.
            [ii] If s,!p,o and s,p,o , then prefer higher confidence and remove the other.
                    If same confidence prefer "HumanCurated" .If same again prefer negative.
        3. Prefixes:
            [i] if there is the same prefix in mapping1 as in mapping2, and the prefix URL is different,
            throw an error and fail hard
                else just merge the two prefix maps
        4. Metadata: same as rule 1.

        #1; #2(i) #3 and $4 are taken care of by 'filtered_merged_df' Only #2(ii) should be performed here.
    """

    # Handle DataFrames with no 'confidence' column (basically adding a np.NaN to all non-numeric confidences)
    df, nan_df = assign_default_confidence(df)
    if df is None:
        raise ValueError(
            "The dataframe, after assigning default confidence, appears empty (deal_with_negation)"
        )

    #  If s,!p,o and s,p,o , then prefer higher confidence and remove the other.  ###
    negation_df: pd.DataFrame
    negation_df = df.loc[df[PREDICATE_MODIFIER] == PREDICATE_MODIFIER_NOT]
    normalized_negation_df = negation_df.reset_index()

    # This step ONLY if 'NOT' is expressed by the symbol '!' in 'predicate_id' #####
    # normalized_negation_df[PREDICATE_ID] = normalized_negation_df[
    #     PREDICATE_ID
    # ].str.replace("!", "")
    ########################################################
    normalized_negation_df = normalized_negation_df.drop(["index"], axis=1)

    # remove the NOT rows from the main DataFrame
    condition = negation_df.isin(df)
    positive_df = df.drop(condition.index)
    positive_df = positive_df.reset_index().drop(["index"], axis=1)

    columns_of_interest = [
        SUBJECT_ID,
        PREDICATE_ID,
        OBJECT_ID,
        CONFIDENCE,
        MATCH_TYPE,
    ]
    negation_subset = normalized_negation_df[columns_of_interest]
    positive_subset = positive_df[columns_of_interest]

    combined_normalized_subset = pd.concat(
        [positive_subset, negation_subset]
    ).drop_duplicates()

    # GroupBy and SELECT ONLY maximum confidence
    max_confidence_df: pd.DataFrame
    max_confidence_df = combined_normalized_subset.groupby(
        KEY_FEATURES, as_index=False
    )[CONFIDENCE].max()

    # If same confidence prefer "HumanCurated".
    reconciled_df_subset = pd.DataFrame(columns=combined_normalized_subset.columns)
    for _, row_1 in max_confidence_df.iterrows():
        match_condition_1 = (
            (combined_normalized_subset[SUBJECT_ID] == row_1[SUBJECT_ID])
            & (combined_normalized_subset[OBJECT_ID] == row_1[OBJECT_ID])
            & (combined_normalized_subset[CONFIDENCE] == row_1[CONFIDENCE])
        )
        # match_condition_1[match_condition_1] gives the list of 'True's.
        # In other words, the rows that match the condition (rules declared).
        # Ideally, there should be 1 row. If not apply an extra rule to look for 'HumanCurated'.
        if len(match_condition_1[match_condition_1].index) > 1:
            match_condition_1 = (
                (combined_normalized_subset[SUBJECT_ID] == row_1[SUBJECT_ID])
                & (combined_normalized_subset[OBJECT_ID] == row_1[OBJECT_ID])
                & (combined_normalized_subset[CONFIDENCE] == row_1[CONFIDENCE])
                & (combined_normalized_subset[MATCH_TYPE] == HUMAN_CURATED_MATCH_TYPE)
            )
            # In spite of this, if match_condition_1 is returning multiple rows, pick any random row from above.
            if len(match_condition_1[match_condition_1].index) > 1:
                match_condition_1 = match_condition_1[match_condition_1].sample()

        reconciled_df_subset = reconciled_df_subset.append(
            combined_normalized_subset.loc[
                match_condition_1[match_condition_1].index, :
            ]
        )

    # Add negations (PREDICATE_MODIFIER) back to DataFrame
    # NOTE: negative TRUMPS positive if negative and positive with same
    # [SUBJECT_ID, OBJECT_ID, PREDICATE_ID] exist
    for _, row_2 in negation_df.iterrows():
        match_condition_2 = (
            (reconciled_df_subset[SUBJECT_ID] == row_2[SUBJECT_ID])
            & (reconciled_df_subset[OBJECT_ID] == row_2[OBJECT_ID])
            & (reconciled_df_subset[CONFIDENCE] == row_2[CONFIDENCE])
        )

        reconciled_df_subset.loc[
            match_condition_2[match_condition_2].index, PREDICATE_MODIFIER
        ] = row_2[PREDICATE_MODIFIER]

    if PREDICATE_MODIFIER in reconciled_df_subset.columns:
        reconciled_df_subset[PREDICATE_MODIFIER] = reconciled_df_subset[
            PREDICATE_MODIFIER
        ].fillna("")

    reconciled_df = df.merge(
        reconciled_df_subset, how="right", on=list(reconciled_df_subset.columns)
    ).fillna("")

    if nan_df.empty:
        return_df = reconciled_df
    else:
        return_df = reconciled_df.append(nan_df).drop_duplicates()

    return return_df


def inject_metadata_into_df(msdf: MappingSetDataFrame) -> MappingSetDataFrame:
    """Inject metadata dictionary key-value pair into DataFrame columns in a MappingSetDataFrame.DataFrame.

    :param msdf: MappingSetDataFrame with metadata separate.

    :return: MappingSetDataFrame with metadata as columns
    """
    # TODO Check if 'k' is a valid 'slot' for 'mapping' [sssom.yaml]
    with open(SCHEMA_YAML) as file:
        schema = yaml.safe_load(file)
    slots = schema["classes"]["mapping"]["slots"]

    if msdf.metadata is not None and msdf.df is not None:
        for k, v in msdf.metadata.items():
            if k not in msdf.df.columns and k in slots:
                if k == MAPPING_SET_ID:
                    k = MAPPING_SET_SOURCE
                msdf.df[k] = v
    return msdf


def get_file_extension(file: Union[str, Path, TextIO]) -> str:
    """Get file extension.

    :param file: File path
    :raises Exception: Cannot determine extension exception
    :return: format of the file passed
    """
    if isinstance(file, str):
        filename = file
    elif isinstance(file, Path):
        return file.suffix
    else:
        filename = file.name
    parts = filename.split(".")
    if len(parts) > 0:
        f_format = parts[-1]
        return f_format
    else:
        raise Exception(f"Cannot guess format from {filename}")


def read_csv(
    filename: Union[str, Path, TextIO], comment: str = "#", sep: str = ","
) -> pd.DataFrame:
    """Read a CSV that contains frontmatter commented by a specific character.

    :param filename: Either the file path, a URL, or a file object to read as a TSV
        with frontmatter
    :param comment: The comment character used for the frontmatter. This isn't the
        same as the comment keyword in :func:`pandas.read_csv` because it only
        works on the first charcter in the line
    :param sep: The separator for the TSV file
    :returns: A pandas dataframe
    """
    if isinstance(filename, TextIO):
        return pd.read_csv(filename, sep=sep)
    if isinstance(filename, Path) or not validators.url(filename):
        with open(filename, "r") as f:
            lines = "".join([line for line in f if not line.startswith(comment)])
    else:
        response = urlopen(filename)
        lines = "".join(
            [
                line.decode("utf-8")
                for line in response
                if not line.decode("utf-8").startswith(comment)
            ]
        )
    return pd.read_csv(StringIO(lines), sep=sep)


def read_metadata(filename: str) -> Metadata:
    """Read a metadata file (yaml) that is supplied separately from a TSV."""
    prefix_map = {}
    with open(filename) as file:
        metadata = yaml.safe_load(file)
    if PREFIX_MAP_KEY in metadata:
        prefix_map = metadata.pop(PREFIX_MAP_KEY)
    return Metadata(prefix_map=prefix_map, metadata=metadata)


def read_pandas(
    file: Union[str, Path, TextIO], sep: Optional[str] = None
) -> pd.DataFrame:
    """Read a tabular data file by wrapping func:`pd.read_csv` to handles comment lines correctly.

    :param file: The file to read. If no separator is given, this file should be named.
    :param sep: File separator for pandas
    :return: A pandas dataframe
    """
    if sep is None:
        extension = get_file_extension(file)
        if extension == "tsv":
            sep = "\t"
        elif extension == "csv":
            sep = ","
        else:
            sep = "\t"
            logging.warning("Cannot automatically determine table format, trying tsv.")
    return read_csv(file, comment="#", sep=sep).fillna("")


def extract_global_metadata(msdoc: MappingSetDocument) -> Dict[str, PrefixMap]:
    """Extract metadata.

    :param msdoc: MappingSetDocument object
    :return: Dictionary containing metadata
    """
    meta = {PREFIX_MAP_KEY: msdoc.prefix_map}
    ms_meta = msdoc.mapping_set
    for key in [
        slot
        for slot in dir(slots)
        if not callable(getattr(slots, slot)) and not slot.startswith("__")
    ]:
        slot = getattr(slots, key).name
        if slot not in ["mappings"] and slot in ms_meta:
            if ms_meta[slot]:
                meta[key] = ms_meta[slot]
    return meta


# to_mapping_set_document is in parser.py in order to avoid circular import errors
def to_mapping_set_dataframe(doc: MappingSetDocument) -> MappingSetDataFrame:
    """Convert MappingSetDocument into MappingSetDataFrame.

    :param doc: MappingSetDocument object
    :return: MappingSetDataFrame object
    """
    data = []
    slots_with_double_as_range = [
        s
        for s in SCHEMA_DICT["slots"].keys()
        if SCHEMA_DICT["slots"][s]["range"] == "double"
    ]
    if doc.mapping_set.mappings is not None:
        for mapping in doc.mapping_set.mappings:
            m = get_dict_from_mapping(mapping)
            data.append(m)
    df = pd.DataFrame(data=data)
    meta = extract_global_metadata(doc)
    meta.pop(PREFIX_MAP_KEY, None)
<<<<<<< HEAD
=======
    # The following 3 lines are to remove columns
    # where all values are blank.
>>>>>>> f179b3fe
    df.replace("", np.nan, inplace=True)
    df = df.dropna(axis=1, how="all")  # remove columns with all row = 'None'-s.
    df.loc[:, ~df.columns.isin(slots_with_double_as_range)].replace(
        np.nan, "", inplace=True
    )
    msdf = MappingSetDataFrame(df=df, prefix_map=doc.prefix_map, metadata=meta)
    return msdf


def get_dict_from_mapping(map_obj: Union[Any, Dict[Any, Any], SSSOM_Mapping]) -> dict:
    """
    Get information for linkml objects (MatchTypeEnum, PredicateModifierEnum) from the Mapping object and return the dictionary form of the object.

    :param map_obj: Mapping object
    :return: Dictionary
    """
    map_dict = {}
    slots_with_double_as_range = [
        s
        for s in SCHEMA_DICT["slots"].keys()
        if SCHEMA_DICT["slots"][s]["range"] == "double"
    ]
    for property in map_obj:
        if map_obj[property] is not None:
            if isinstance(map_obj[property], list):
                # IF object is an enum
                if (
                    SCHEMA_DICT["slots"][property]["range"]
                    in SCHEMA_DICT["enums"].keys()
                ):
                    # IF object is a multivalued enum
                    if SCHEMA_DICT["slots"][property]["multivalued"]:
                        map_dict[property] = "|".join(
                            enum_value.code.text for enum_value in map_obj[property]
                        )
                    # If object is NOT multivalued BUT an enum.
                    else:
                        map_dict[property] = map_obj[property].code.text
                # IF object is NOT an enum but a list
                else:
                    map_dict[property] = "|".join(
                        enum_value for enum_value in map_obj[property]
                    )
            # IF object NOT a list
            else:
                # IF object is an enum
                if (
                    SCHEMA_DICT["slots"][property]["range"]
                    in SCHEMA_DICT["enums"].keys()
                ):
                    map_dict[property] = map_obj[property].code.text
                else:
                    map_dict[property] = map_obj[property]
        else:
            # IF map_obj[property] is None:
            if property in slots_with_double_as_range:
                map_dict[property] = np.nan
            else:
                map_dict[property] = ""

    return map_dict


class NoCURIEException(ValueError):
    """An exception raised when a CURIE can not be parsed with a given prefix map."""


CURIE_RE = re.compile(r"[A-Za-z0-9_]+[:][A-Za-z0-9_]")


def is_curie(string: str) -> bool:
    """Check if the string is a CURIE."""
    return bool(CURIE_RE.match(string))


def get_prefix_from_curie(curie: str) -> str:
    """Get the prefix from a CURIE."""
    if is_curie(curie):
        return curie.split(":")[0]
    else:
        return ""


def curie_from_uri(uri: str, prefix_map: Mapping[str, str]) -> str:
    """Parse a CURIE from an IRI.

    :param uri: The URI to parse. If this is already a CURIE, return directly.
    :param prefix_map: The prefix map against which the IRI is checked
    :return: A CURIE
    :raises NoCURIEException: if a CURIE can not be parsed

    Example parsing:
    >>> m = {"hgnc.genegroup": "https://example.org/hgnc.genegroup:"}
    >>> curie_from_uri("https://example.org/hgnc.genegroup:1234", {})
    'hgnc.genegroup:1234'

    Example CURIE passthrough:
    >>> curie_from_uri("hgnc:1234", {})
    'hgnc:1234'
    >>> curie_from_uri("hgnc.genegroup:1234", {})
    'hgnc.genegroup:1234'
    """
    # TODO consider replacing with :func:`bioregistry.curie_from_iri`
    # FIXME what if the curie has a subspace in it? RE will fail
    if is_curie(uri):
        return uri
    for prefix in prefix_map:
        uri_prefix = prefix_map[prefix]
        if uri.startswith(uri_prefix):
            remainder = uri.replace(uri_prefix, "")
            curie = f"{prefix}:{remainder}"
            if is_curie(curie):
                return f"{prefix}:{remainder}"
            else:
                logging.warning(f"{prefix}:{remainder} is not a CURIE ... skipping")
                continue
    raise NoCURIEException(f"{uri} does not follow any known prefixes")


def get_prefixes_used_in_table(df: pd.DataFrame) -> List[str]:
    """Get a list of prefixes used in CURIEs in key feature columns in a dataframe."""
    prefixes = []
    for col in KEY_FEATURES:
        for v in df[col].values:
            prefixes.append(get_prefix_from_curie(v))
    return list(set(prefixes))


def filter_out_prefixes(df: pd.DataFrame, filter_prefixes: List[str]) -> pd.DataFrame:
    """Filter any row where a CURIE in one of the key column uses one of the given prefixes.

    :param df: Pandas DataFrame
    :param filter_prefixes: List of prefixes
    :return: Pandas Dataframe
    """
    filter_prefix_set = set(filter_prefixes)
    rows = []

    for _, row in df.iterrows():
        # Get list of CURIEs from the 3 columns (KEY_FEATURES) for the row.
        prefixes = {get_prefix_from_curie(curie) for curie in row[KEY_FEATURES]}
        # Confirm if none of the 3 CURIEs in the list above appear in the filter_prefixes list.
        # If TRUE, append row.
        if not any(prefix in prefixes for prefix in filter_prefix_set):
            rows.append(row)
    if rows:
        return pd.DataFrame(rows)
    else:
        return pd.DataFrame(columns=KEY_FEATURES)


# TODO this is not used anywhere
def guess_file_format(filename: Union[str, TextIO]) -> str:
    """Get file format.

    :param filename: filename
    :raises ValueError: Unrecognized file extension
    :return: File extension
    """
    extension = get_file_extension(filename)
    if extension in ["owl", "rdf"]:
        return SSSOM_DEFAULT_RDF_SERIALISATION
    elif extension in RDF_FORMATS:
        return extension
    else:
        raise ValueError(
            f"File extension {extension} does not correspond to a legal file format"
        )


def prepare_context(
    prefix_map: Optional[PrefixMap] = None,
) -> Mapping[str, Any]:
    """Prepare a JSON-LD context from a prefix map."""
    context = get_jsonld_context()
    if prefix_map is None:
        prefix_map = get_default_metadata().prefix_map

    for k, v in prefix_map.items():
        if isinstance(v, str):
            if k not in context["@context"]:
                context["@context"][k] = v
            else:
                if context["@context"][k] != v:
                    logging.info(
                        f"{k} namespace is already in the context, ({context['@context'][k]}, "
                        f"but with a different value than {v}. Overwriting!"
                    )
                    context["@context"][k] = v
    return context


def prepare_context_str(prefix_map: Optional[PrefixMap] = None, **kwargs) -> str:
    """Prepare a JSON-LD context and dump to a string.

    :param prefix_map: Prefix map, defaults to None
    :param kwargs: Keyword arguments to pass through to :func:`json.dumps`
    :return: Context in str format
    """
    return json.dumps(prepare_context(prefix_map), **kwargs)


def raise_for_bad_path(file_path: Union[str, Path]) -> None:
    """Raise exception if file path is invalid.

    :param file_path: File path
    :raises FileNotFoundError: Invalid file path
    """
    if isinstance(file_path, Path):
        if not file_path.is_file():
            raise FileNotFoundError(f"{file_path} is not a valid file path or url.")
    elif not validators.url(file_path) and not os.path.exists(file_path):
        raise FileNotFoundError(f"{file_path} is not a valid file path or url.")


def is_multivalued_slot(slot: str) -> bool:
    """Check whether the slot is multivalued according to the SSSOM specification.

    :param slot: Slot name
    :return: Slot is multivalued or no
    """
    # Ideally:
    # view = SchemaView('schema/sssom.yaml')
    # return view.get_slot(slot).multivalued

    return slot in multivalued_slots


def reconcile_prefix_and_data(
    msdf: MappingSetDataFrame, prefix_reconciliation: dict
) -> MappingSetDataFrame:
    """Reconciles prefix_map and translates CURIE switch in dataframe.

    :param msdf: Mapping Set DataFrame.
    :param prefix_reconciliation: Prefix reconcilation dictionary from a YAML file
    :return: Mapping Set DataFrame with reconciled prefix_map and data.
    """
    # Discussion about this found here:
    # https://github.com/mapping-commons/sssom-py/issues/216#issue-1171701052

    prefix_map = msdf.prefix_map
    df: pd.DataFrame = msdf.df
    data_switch_dict = dict()

    prefix_synonyms = prefix_reconciliation["prefix_synonyms"]
    prefix_expansion = prefix_reconciliation["prefix_expansion_reconciliation"]

    # The prefix exists but the expansion needs to be updated.
    expansion_replace = {
        k: v
        for k, v in prefix_expansion.items()
        if k in prefix_map.keys() and v != prefix_map[k]
    }

    # Updates expansions in prefix_map
    prefix_map.update(expansion_replace)

    # Prefixes that need to be replaced
    # IF condition:
    #   1. Key OR Value in prefix_synonyms are keys in prefix_map
    #       e.g.: ICD10: ICD10CM - either should be present within
    #           the prefix_map.
    #   AND
    #   2. Value in prefix_synonyms is NOT a value in expansion_replace.
    #      In other words, the existing expansion do not match the YAML.

    prefix_replace = [
        k
        for k, v in prefix_synonyms.items()
        if (k in prefix_map.keys() or v in prefix_map.keys())
        and v not in expansion_replace.keys()
    ]

    if len(prefix_replace) > 0:
        for pr in prefix_replace:
            correct_prefix = prefix_synonyms[pr]
            correct_expansion = prefix_expansion[correct_prefix]
            prefix_map[correct_prefix] = correct_expansion
            logging.info(f"Adding prefix_map {correct_prefix}: {correct_expansion}")
            if pr in prefix_map.keys():
                prefix_map.pop(pr, None)
                data_switch_dict[pr] = correct_prefix

                logging.warning(f"Replacing prefix {pr} with {correct_prefix}")

    # Data editing
    if len(data_switch_dict) > 0:
        # Read schema file
        slots = SCHEMA_DICT["slots"]
        entity_reference_columns = [
            k for k, v in slots.items() if v["range"] == "EntityReference"
        ]
        update_columns = [c for c in df.columns if c in entity_reference_columns]
        for k, v in data_switch_dict.items():
            df[update_columns] = df[update_columns].replace(
                k + ":", v + ":", regex=True
            )

    msdf.df = df
    msdf.prefix_map = prefix_map

    # TODO: When expansion of 2 prefixes in the prefix_map are the same.
    return msdf<|MERGE_RESOLUTION|>--- conflicted
+++ resolved
@@ -812,11 +812,8 @@
     df = pd.DataFrame(data=data)
     meta = extract_global_metadata(doc)
     meta.pop(PREFIX_MAP_KEY, None)
-<<<<<<< HEAD
-=======
     # The following 3 lines are to remove columns
     # where all values are blank.
->>>>>>> f179b3fe
     df.replace("", np.nan, inplace=True)
     df = df.dropna(axis=1, how="all")  # remove columns with all row = 'None'-s.
     df.loc[:, ~df.columns.isin(slots_with_double_as_range)].replace(
