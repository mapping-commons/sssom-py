import hashlib
import json
import logging
import os
import re
from collections import defaultdict
from dataclasses import dataclass, field
from io import FileIO, StringIO
<<<<<<< HEAD
from typing import Dict, List, Mapping, Optional, Set, TextIO, Union
=======
from typing import (
    Any,
    DefaultDict,
    Dict,
    List,
    Mapping,
    Optional,
    Set,
    TextIO,
    Tuple,
    Union,
)
>>>>>>> 8675d646
from urllib.request import urlopen

import numpy as np
import pandas as pd
import validators
import yaml

from .context import get_default_metadata, get_jsonld_context
from .sssom_datamodel import Entity, slots
from .sssom_document import MappingSetDocument
from .typehints import Metadata, MetadataType, PrefixMap

SSSOM_READ_FORMATS = [
    "tsv",
    "rdf",
    "owl",
    "alignment-api-xml",
    "obographs-json",
    "json",
]
SSSOM_EXPORT_FORMATS = ["tsv", "rdf", "owl", "json"]

SSSOM_DEFAULT_RDF_SERIALISATION = "turtle"

SSSOM_URI_PREFIX = "http://w3id.org/sssom/"

# TODO: use sssom_datamodel (Mapping Class)
SUBJECT_ID = "subject_id"
SUBJECT_LABEL = "subject_label"
OBJECT_ID = "object_id"
OBJECT_LABEL = "object_label"
PREDICATE_ID = "predicate_id"
CONFIDENCE = "confidence"
SUBJECT_CATEGORY = "subject_category"
OBJECT_CATEGORY = "object_category"
SUBJECT_SOURCE = "subject_source"
OBJECT_SOURCE = "object_source"
COMMENT = "comment"
MAPPING_PROVIDER = "mapping_provider"
MATCH_TYPE = "match_type"
HUMAN_CURATED_MATCH_TYPE = "HumanCurated"
MAPPING_SET_ID = "mapping_set_id"
DEFAULT_MAPPING_SET_ID = f"{SSSOM_URI_PREFIX}mappings/default"

URI_SSSOM_MAPPINGS = f"{SSSOM_URI_PREFIX}mappings"

#: The 3 columns whose combination would be used as primary keys while merging/grouping
KEY_FEATURES = [SUBJECT_ID, PREDICATE_ID, OBJECT_ID]


@dataclass
class MappingSetDataFrame:
    """
    A collection of mappings represented as a DataFrame, together with additional metadata
    """

    df: Optional[pd.DataFrame] = None  # Mappings
    #: maps CURIE prefixes to URI bases
    prefixmap: PrefixMap = field(default_factory=dict)
    metadata: Optional[MetadataType] = None  # header metadata excluding prefixes

    def merge(
        self, msdf2: "MappingSetDataFrame", inplace: bool = True
    ) -> "MappingSetDataFrame":
        """Merges two MappingSetDataframes

        Args:
            msdf: Secondary MappingSetDataFrame (self => primary)
            inplace:
                if true, msdf2 is merged into the calling MappingSetDataFrame, if false, it simply return
                the merged data frame.

        Returns:
            MappingSetDataFrame: Merged MappingSetDataFrame
        """
        msdf = merge_msdf(msdf1=self, msdf2=msdf2)
        if inplace:
            self.df = msdf.df
            self.prefixmap = msdf.prefixmap
            self.metadata = msdf.metadata
            # FIXME should return self if inplace
        return msdf

    def __str__(self):
        description = "SSSOM data table \n"
        description += f"Number of mappings: {len(self.df.index)} \n"
        description += f"Number of prefixes: {len(self.prefixmap)} \n"
        description += f"Metadata: {json.dumps(self.metadata)} \n"
        description += "\nFirst rows of data: \n"
        description += self.df.head().to_string() + "\n"
        description += "\nLast rows of data: \n"
        description += self.df.tail().to_string() + "\n"
        return description

    def clean_prefix_map(self) -> None:
        prefixes_in_map = get_prefixes_used_in_table(self.df)
        new_prefixes: PrefixMap = dict()
        missing_prefix = []
        for prefix in prefixes_in_map:
            if prefix in self.prefixmap:
                new_prefixes[prefix] = self.prefixmap[prefix]
            else:
                logging.warning(
                    f"{prefix} is used in the data frame but does not exist in prefix map"
                )
                missing_prefix.append(prefix)
        if missing_prefix:
            self.df = filter_out_prefixes(self.df, missing_prefix)
        self.prefixmap = new_prefixes


@dataclass
class EntityPair:
    """
    A tuple of entities.

    Note that (e1,e2) == (e2,e1)
    """

    subject_entity: Entity
    object_entity: Entity

    def __hash__(self):
        if self.subject_entity.id <= self.object_entity.id:
            t = self.subject_entity.id, self.object_entity.id
        else:
            t = self.object_entity.id, self.subject_entity.id
        return hash(t)


@dataclass
class MappingSetDiff:
    """
    represents a difference between two mapping sets

    Currently this is limited to diffs at the level of entity-pairs.
    For example, if file1 has A owl:equivalentClass B, and file2 has A skos:closeMatch B,
    this is considered a mapping in common.
    """

    unique_tuples1: Optional[Set[EntityPair]] = None
    unique_tuples2: Optional[Set[EntityPair]] = None
    common_tuples: Optional[Set[EntityPair]] = None

    combined_dataframe: Optional[pd.DataFrame] = None
    """
    Dataframe that combines with left and right dataframes with information injected into
    the comment column
    """


<<<<<<< HEAD
def parse(filename) -> pd.DataFrame:
=======
@dataclass
class MetaTSVConverter:
    """
    converts SSSOM/sssom_metadata.tsv
    DO NOT USE, NOW DEPRECATED!
    """

    df: Optional[pd.DataFrame] = None

    def load(self, filename) -> None:
        """
        loads from folder
        :return:
        """
        # self.df = pd.read_csv(filename, sep="\t", comment="#").fillna("")
        self.df = read_pandas(filename)

    def convert(self) -> Dict[str, Any]:
        if self.df is None:
            raise RuntimeError("dataframe is not loaded properly")
        # note that 'mapping' is both a metaproperty and a property of this model...
        cslots = {
            "mappings": {
                "description": "Contains a list of mapping objects",
                "range": "mapping",
                "multivalued": True,
            },
            "id": {"description": "CURIE or IRI identifier", "identifier": True},
        }
        classes: Dict[str, Any] = {
            "mapping set": {
                "description": "Represents a set of mappings",
                "slots": ["mappings"],
            },
            "mapping": {
                "description": "Represents an individual mapping between a pair of entities",
                "slots": [],
                "class_uri": "owl:Axiom",
            },
            "entity": {
                "description": "Represents any entity that can be mapped, such as an OWL class or SKOS concept",
                "mappings": ["rdf:Resource"],
                "slots": ["id"],
            },
        }
        obj = {
            "id": "http://w3id.org/sssom",
            "description": "Datamodel for Simple Standard for Sharing Ontology Mappings (SSSOM)",
            "imports": ["linkml:types"],
            "prefixes": {
                "linkml": "https://w3id.org/linkml/",
                "sssom": "http://w3id.org/sssom/",
            },
            "see_also": ["https://github.com/OBOFoundry/SSSOM"],
            "default_curi_maps": ["semweb_context"],
            "default_prefix": "sssom",
            "slots": cslots,
            "classes": classes,
        }
        for _, row in self.df.iterrows():
            eid = row["Element ID"]
            if eid == "ID":
                continue
            eid = eid.replace("sssom:", "")
            dt = row["Datatype"]
            if dt == "xsd:double":
                dt = "double"
            elif eid.endswith("_id") or eid.endswith("match_field"):
                dt = "entity"
            else:
                dt = "string"

            slot = {"description": row["Description"]}
            ep = row["Equivalent property"]
            if ep != "":
                slot["mappings"] = [ep]
            if row["Required"] == 1:
                slot["required"] = True

            slot["range"] = dt
            cslots[eid] = slot
            slot_uri = None
            if eid == "subject_id":
                slot_uri = "owl:annotatedSource"
            elif eid == "object_id":
                slot_uri = "owl:annotatedTarget"
            elif eid == "predicate_id":
                slot_uri = "owl:annotatedProperty"
            if slot_uri is not None:
                slot["slot_uri"] = slot_uri
            scope = row["Scope"]
            if "G" in scope:
                classes["mapping set"]["slots"].append(eid)
            if "L" in scope:
                classes["mapping"]["slots"].append(eid)
        return obj

    def convert_and_save(self, fn: str) -> None:
        obj = self.convert()
        with open(fn, "w") as stream:
            yaml.safe_dump(obj, stream, sort_keys=False)


def parse(filename: str) -> pd.DataFrame:
>>>>>>> 8675d646
    """
    parses a TSV to a pandas frame
    """
    # return from_tsv(filename)
    logging.info(f"Parsing {filename}")
    return pd.read_csv(filename, sep="\t", comment="#")
    # return read_pandas(filename)


def collapse(df: pd.DataFrame) -> pd.DataFrame:
    """
    collapses rows with same S/P/O and combines confidence
    """
    df2 = (
        df.groupby([SUBJECT_ID, PREDICATE_ID, OBJECT_ID])[CONFIDENCE]
        .apply(max)
        .reset_index()
    )
    return df2


def sort_sssom_columns(columns: List[str]) -> List[str]:
    # Ideally, the order of the sssom column names is parsed strictly from sssom.yaml

    logging.warning("SSSOM sort columns not implemented")
    columns.sort()
    return columns


def sort_sssom(df: pd.DataFrame) -> pd.DataFrame:
    df.sort_values(
        by=sort_sssom_columns(list(df.columns)), ascending=False, inplace=True
    )
    return df


def filter_redundant_rows(
    df: pd.DataFrame, ignore_predicate: bool = False
) -> pd.DataFrame:
    """
    removes rows if there is another row with same S/O and higher confidence

    Args:
        df: data frame to filter
        ignore_predicate: if true, the predicate_id column is ignored
    """
    # tie-breaker
    # create a 'sort' method and then replce the following line by sort()
    df = sort_sssom(df)
    # df[CONFIDENCE] = df[CONFIDENCE].apply(lambda x: x + random.random() / 10000)
    df, nan_df = assign_default_confidence(df)
    if ignore_predicate:
        key = [SUBJECT_ID, OBJECT_ID]
    else:
        key = [SUBJECT_ID, OBJECT_ID, PREDICATE_ID]
    dfmax: pd.DataFrame
    dfmax = df.groupby(key, as_index=False)[CONFIDENCE].apply(max).drop_duplicates()
    max_conf: Dict[Tuple[str, ...], float] = {}
    for _, row in dfmax.iterrows():
        if ignore_predicate:
            max_conf[(row[SUBJECT_ID], row[OBJECT_ID])] = row[CONFIDENCE]
        else:
            max_conf[(row[SUBJECT_ID], row[OBJECT_ID], row[PREDICATE_ID])] = row[
                CONFIDENCE
            ]
    if ignore_predicate:
        df = df[
            df.apply(
                lambda x: x[CONFIDENCE] >= max_conf[(x[SUBJECT_ID], x[OBJECT_ID])],
                axis=1,
            )
        ]
    else:
        df = df[
            df.apply(
                lambda x: x[CONFIDENCE]
                >= max_conf[(x[SUBJECT_ID], x[OBJECT_ID], x[PREDICATE_ID])],
                axis=1,
            )
        ]
    # We are preserving confidence = NaN rows without making assumptions.
    # This means that there are potential duplicate mappings
    return_df = df.append(nan_df).drop_duplicates()
    return return_df


def assign_default_confidence(df: pd.DataFrame) -> Tuple[pd.DataFrame, pd.DataFrame]:
    # Get rows having numpy.NaN as confidence
    if df is not None and "confidence" not in df.columns:
        df["confidence"] = np.NaN

    nan_df = df[df["confidence"].isna()]
    if nan_df is None:
        nan_df = pd.DataFrame(columns=df.columns)
    return df, nan_df


def remove_unmatched(df: pd.DataFrame) -> pd.DataFrame:
    """
    Removes rows where no match is found. TODO: https://github.com/OBOFoundry/SSSOM/issues/28
    :param df:
    :return:
    """
    return df[df[PREDICATE_ID] != "noMatch"]


def create_entity(row, eid: str, mappings: Dict[str, Any]) -> Entity:
    logging.warning(f"create_entity() has row parameter ({row}), but not used.")
    e = Entity(id=eid)
    for k, v in mappings.items():
        if k in e:
            e[k] = v
    return e


def group_mappings(df: pd.DataFrame) -> Dict[EntityPair, List[pd.Series]]:
    """
    group mappings by EntityPairs
    """
    mappings: DefaultDict[EntityPair, List[pd.Series]] = defaultdict(list)
    for _, row in df.iterrows():
        subject_entity = create_entity(
            row,
            row[SUBJECT_ID],
            {
                "label": SUBJECT_LABEL,
                "category": SUBJECT_CATEGORY,
                "source": SUBJECT_SOURCE,
            },
        )
        object_entity = create_entity(
            row,
            row[OBJECT_ID],
            {
                "label": OBJECT_LABEL,
                "category": OBJECT_CATEGORY,
                "source": OBJECT_SOURCE,
            },
        )
        mappings[EntityPair(subject_entity, object_entity)].append(row)
    return dict(mappings)


def compare_dataframes(df1: pd.DataFrame, df2: pd.DataFrame) -> MappingSetDiff:
    """
    Perform a diff between two SSSOM dataframes

    Currently does not discriminate between mappings with different predicates
    """
    mappings1 = group_mappings(df1.copy())
    mappings2 = group_mappings(df2.copy())
    tuples1 = set(mappings1.keys())
    tuples2 = set(mappings2.keys())
    d = MappingSetDiff()
    d.unique_tuples1 = tuples1.difference(tuples2)
    d.unique_tuples2 = tuples2.difference(tuples1)
    d.common_tuples = tuples1.intersection(tuples2)
    all_tuples = tuples1.union(tuples2)
    all_ids = set()
    for t in all_tuples:
        all_ids.update({t.subject_entity.id, t.object_entity.id})
    rows = []
    for t in d.unique_tuples1:
        for r in mappings1[t]:
            r[COMMENT] = "UNIQUE_1"
        rows += mappings1[t]
    for t in d.unique_tuples2:
        for r in mappings2[t]:
            r[COMMENT] = "UNIQUE_2"
        rows += mappings2[t]
    for t in d.common_tuples:
        new_rows = mappings1[t] + mappings2[t]
        for r in new_rows:
            r[COMMENT] = "COMMON_TO_BOTH"
        rows += new_rows
    # for r in rows:
    #    r['other'] = 'synthesized sssom file'
    d.combined_dataframe = pd.DataFrame(rows)
    return d


def dataframe_to_ptable(df: pd.DataFrame, priors=None, inverse_factor: float = 0.5):
    """Export a KBOOM table.

    Args:
        df:
        priors:
        inverse_factor:

    Returns:
        List of rows
    """
    if not priors:
        priors = [0.02, 0.02, 0.02, 0.02]
    else:
        logging.warning(
            f"Priors given ({priors}), but not being used by dataframe_to_ptable() method."
        )

    df = collapse(df)
    rows = []
    for _, row in df.iterrows():
        subject_id = row[SUBJECT_ID]
        object_id = row[OBJECT_ID]
        confidence = row[CONFIDENCE]
        # confidence of inverse
        # e.g. if Pr(super) = 0.2, then Pr(sub) = (1-0.2) * IF
        inverse_confidence = (1.0 - confidence) * inverse_factor
        residual_confidence = (1 - (confidence + inverse_confidence)) / 2.0

        predicate = row[PREDICATE_ID]
        if predicate == "owl:equivalentClass":
            predicate_type = PREDICATE_EQUIVALENT
        elif predicate == "skos:exactMatch":
            predicate_type = PREDICATE_EQUIVALENT
        elif predicate == "skos:closeMatch":
            # TODO: consider distributing
            predicate_type = PREDICATE_EQUIVALENT
        elif predicate == "owl:subClassOf":
            predicate_type = PREDICATE_SUBCLASS
        elif predicate == "skos:broadMatch":
            predicate_type = PREDICATE_SUBCLASS
        elif predicate == "inverseOf(owl:subClassOf)":
            predicate_type = PREDICATE_SUPERCLASS
        elif predicate == "skos:narrowMatch":
            predicate_type = PREDICATE_SUPERCLASS
        elif predicate == "owl:differentFrom":
            predicate_type = PREDICATE_SIBLING
        elif predicate == "dbpedia-owl:different":
            predicate_type = PREDICATE_SIBLING
        else:
            raise ValueError(f"Unhandled predicate: {predicate}")

        if predicate_type == PREDICATE_SUBCLASS:
            ps = (
                confidence,
                inverse_confidence,
                residual_confidence,
                residual_confidence,
            )
        elif predicate_type == PREDICATE_SUPERCLASS:
            ps = (
                inverse_confidence,
                confidence,
                residual_confidence,
                residual_confidence,
            )
        elif predicate_type == PREDICATE_EQUIVALENT:
            ps = (
                residual_confidence,
                residual_confidence,
                confidence,
                inverse_confidence,
            )
        elif predicate_type == PREDICATE_SIBLING:
            ps = (
                residual_confidence,
                residual_confidence,
                inverse_confidence,
                confidence,
            )
        else:
            raise ValueError(f"predicate: {predicate_type}")
        row = [subject_id, object_id] + [str(p) for p in ps]
        rows.append(row)
    return rows


PREDICATE_SUBCLASS = 0
PREDICATE_SUPERCLASS = 1
PREDICATE_EQUIVALENT = 2
PREDICATE_SIBLING = 3

RDF_FORMATS = {"ttl", "turtle", "nt", "xml"}


def sha256sum(filename):
    h = hashlib.sha256()
    b = bytearray(128 * 1024)
    mv = memoryview(b)
    with open(filename, "rb", buffering=0) as f:
        f: FileIO
        for n in iter(lambda: f.readinto(mv), 0):
            h.update(mv[:n])
    return h.hexdigest()


def merge_msdf(
    msdf1: MappingSetDataFrame,
    msdf2: MappingSetDataFrame,
    reconcile: bool = True,
) -> MappingSetDataFrame:
    """
    Merging msdf2 into msdf1,
    if reconcile=True, then dedupe(remove redundant lower confidence mappings) and
        reconcile (if msdf contains a higher confidence _negative_ mapping,
        then remove lower confidence positive one. If confidence is the same,
        prefer HumanCurated. If both HumanCurated, prefer negative mapping).

    Args:
        msdf1 (MappingSetDataFrame): The primary MappingSetDataFrame
        msdf2 (MappingSetDataFrame): The secondary MappingSetDataFrame
        reconcile (bool, optional): [description]. Defaults to True.

    Returns:
        MappingSetDataFrame: Merged MappingSetDataFrame.
    """
    # Inject metadata of msdf into df
    msdf1 = inject_metadata_into_df(msdf=msdf1)
    msdf2 = inject_metadata_into_df(msdf=msdf2)

    merged_msdf = MappingSetDataFrame()
    # If msdf2 has a DataFrame
    if msdf1.df is not None and msdf2.df is not None:
        # 'outer' join in pandas == FULL JOIN in SQL
        merged_msdf.df = msdf1.df.merge(msdf2.df, how="outer")
    else:
        merged_msdf.df = msdf1.df
    # merge the non DataFrame elements
    merged_msdf.prefixmap = dict_merge(
        source=msdf2.prefixmap, target=msdf1.prefixmap, dict_name="prefixmap"
    )
    # After a Slack convo with @matentzn, commented out below.
    # merged_msdf.metadata = dict_merge(msdf2.metadata, msdf1.metadata, 'metadata')

    """if inplace:
            msdf1.prefixmap = merged_msdf.prefixmap
            msdf1.metadata = merged_msdf.metadata
            msdf1.df = merged_msdf.df"""

    if reconcile:
        merged_msdf.df = filter_redundant_rows(merged_msdf.df)
        merged_msdf.df = deal_with_negation(merged_msdf.df)  # deals with negation

    return merged_msdf


def deal_with_negation(df: pd.DataFrame) -> pd.DataFrame:
    """Combine negative and positive rows with matching [SUBJECT_ID, OBJECT_ID, CONFIDENCE] combination
    taking into account the rule that negative trumps positive given equal confidence values.

    Args:
        df (pd.DataFrame): Merged Pandas DataFrame

    Returns:
        pd.DataFrame: Pandas DataFrame with negations addressed
    """

    """
            1. Mappings in mapping1 trump mappings in mapping2 (if mapping2 contains a conflicting mapping in mapping1,
               the one in mapping1 is preserved).
            2. Reconciling means two things
                [i] if the same s,p,o (subject_id, object_id, predicate_id) is present multiple times,
                    only preserve the highest confidence one. If confidence is same, rule 1 (above) applies.
                [ii] If s,!p,o and s,p,o , then prefer higher confidence and remove the other.
                     If same confidence prefer "HumanCurated" .If same again prefer negative.
            3. Prefixes:
                [i] if there is the same prefix in mapping1 as in mapping2, and the prefix URL is different,
                throw an error and fail hard
                    else just merge the two prefix maps
            4. Metadata: same as rule 1.

            #1; #2(i) #3 and $4 are taken care of by 'filtered_merged_df' Only #2(ii) should be performed here.
        """
    # Handle DataFrames with no 'confidence' column (basically adding a np.NaN to all non-numeric confidences)
    df, nan_df = assign_default_confidence(df)

    if df is None:
        raise Exception(
            "The dataframe, after assigning default confidence, appears empty (deal_with_negation"
        )

    #  If s,!p,o and s,p,o , then prefer higher confidence and remove the other.  ###
    negation_df: pd.DataFrame
    negation_df = df.loc[
        df[PREDICATE_ID].str.startswith("!")
    ]  # or df.loc[df['predicate_modifier'] == 'NOT']

    # This step ONLY if 'NOT' is expressed by the symbol '!' in 'predicate_id' #####
    normalized_negation_df = negation_df.reset_index()
    normalized_negation_df[PREDICATE_ID] = normalized_negation_df[
        PREDICATE_ID
    ].str.replace("!", "")
    ########################################################
    normalized_negation_df = normalized_negation_df.drop(["index"], axis=1)

    # remove the NOT rows from the main DataFrame
    condition = negation_df.isin(df)
    positive_df = df.drop(condition.index)
    positive_df = positive_df.reset_index().drop(["index"], axis=1)

    columns_of_interest = [SUBJECT_ID, PREDICATE_ID, OBJECT_ID, CONFIDENCE, MATCH_TYPE]
    negation_subset = normalized_negation_df[columns_of_interest]
    positive_subset = positive_df[columns_of_interest]

    combined_normalized_subset = pd.concat(
        [positive_subset, negation_subset]
    ).drop_duplicates()

    # GroupBy and SELECT ONLY maximum confidence
    max_confidence_df: pd.DataFrame
    max_confidence_df = combined_normalized_subset.groupby(
        KEY_FEATURES, as_index=False
    )[CONFIDENCE].max()

    # If same confidence prefer "HumanCurated".
    reconciled_df_subset = pd.DataFrame(columns=combined_normalized_subset.columns)
    for _, row_1 in max_confidence_df.iterrows():
        match_condition_1 = (
            (combined_normalized_subset[SUBJECT_ID] == row_1[SUBJECT_ID])
            & (combined_normalized_subset[OBJECT_ID] == row_1[OBJECT_ID])
            & (combined_normalized_subset[CONFIDENCE] == row_1[CONFIDENCE])
        )
        # match_condition_1[match_condition_1] gives the list of 'True's.
        # In other words, the rows that match the condition (rules declared).
        # Ideally, there should be 1 row. If not apply an extra rule to look for 'HumanCurated'.
        if len(match_condition_1[match_condition_1].index) > 1:
            match_condition_1 = (
                (combined_normalized_subset[SUBJECT_ID] == row_1[SUBJECT_ID])
                & (combined_normalized_subset[OBJECT_ID] == row_1[OBJECT_ID])
                & (combined_normalized_subset[CONFIDENCE] == row_1[CONFIDENCE])
                & (combined_normalized_subset[MATCH_TYPE] == HUMAN_CURATED_MATCH_TYPE)
            )
            # In spite of this, if match_condition_1 is returning multiple rows, pick any random row from above.
            if len(match_condition_1[match_condition_1].index) > 1:
                match_condition_1 = match_condition_1[match_condition_1].sample()

        reconciled_df_subset = reconciled_df_subset.append(
            combined_normalized_subset.loc[
                match_condition_1[match_condition_1].index, :
            ]
        )

    # Add negations (NOT symbol) back to the PREDICATE_ID
    # NOTE: negative TRUMPS positive if negative and positive with same
    # [SUBJECT_ID, OBJECT_ID, PREDICATE_ID] exist
    for _, row_2 in negation_df.iterrows():
        match_condition_2 = (
            (reconciled_df_subset[SUBJECT_ID] == row_2[SUBJECT_ID])
            & (reconciled_df_subset[OBJECT_ID] == row_2[OBJECT_ID])
            & (reconciled_df_subset[CONFIDENCE] == row_2[CONFIDENCE])
        )
        reconciled_df_subset.loc[
            match_condition_2[match_condition_2].index, PREDICATE_ID
        ] = row_2[PREDICATE_ID]

    reconciled_df = pd.DataFrame(columns=df.columns)
    for _, row_3 in reconciled_df_subset.iterrows():
        match_condition_3 = (
            (df[SUBJECT_ID] == row_3[SUBJECT_ID])
            & (df[OBJECT_ID] == row_3[OBJECT_ID])
            & (df[CONFIDENCE] == row_3[CONFIDENCE])
            & (df[PREDICATE_ID] == row_3[PREDICATE_ID])
        )
        reconciled_df = reconciled_df.append(
            df.loc[match_condition_3[match_condition_3].index, :]
        )
    return_df = reconciled_df.append(nan_df).drop_duplicates()
    return return_df


def dict_merge(
    *,
    source: Optional[Dict[str, Any]] = None,
    target: Dict[str, Any],
    dict_name: str,
) -> Dict[str, Any]:
    """
    Takes 2 MappingSetDataFrame elements (prefixmap OR metadata) and merges source => target

    Args:
        source: MappingSetDataFrame.prefixmap / MappingSetDataFrame.metadata
        target: MappingSetDataFrame.prefixmap / MappingSetDataFrame.metadata
        dict_name: prefixmap or metadata

    Returns:
        Dict: merged MappingSetDataFrame.prefixmap / MappingSetDataFrame.metadata
    """
    if source is not None:
        for k, v in source.items():
            if k not in target:
                if v not in list(target.values()):
                    target[k] = v
                else:
                    common_values = [i for i, val in target.items() if val == v]
                    raise ValueError(
                        f"Value [{v}] is present in {dict_name} for multiple keys [{common_values}]."
                    )
            else:
                if target[k] != v:
                    raise ValueError(
                        f"{dict_name} values in both MappingSetDataFrames for the same key [{k}] are different."
                    )
    return target


def inject_metadata_into_df(msdf: MappingSetDataFrame) -> MappingSetDataFrame:
    """Inject metadata dictionary key-value pair into DataFrame columns in a MappingSetDataFrame.DataFrame.

    Args:
        msdf (MappingSetDataFrame): MappingSetDataFrame with metadata separate.

    Returns:
        MappingSetDataFrame: MappingSetDataFrame with metadata as columns
    """
    if msdf.metadata is not None and msdf.df is not None:
        for k, v in msdf.metadata.items():
            if k not in msdf.df.columns:
                msdf.df[k] = v
    return msdf


def get_file_extension(file: Union[str, TextIO]) -> str:
    if isinstance(file, str):
        filename = file
    else:
        filename = file.name
    parts = filename.split(".")
    if len(parts) > 0:
        f_format = parts[-1]
        return f_format
    else:
        raise Exception(f"Cannot guess format from {filename}")


def read_csv(filename, comment="#", sep=","):
    if validators.url(filename):
        response = urlopen(filename)
        lines = "".join(
            [
                line.decode("utf-8")
                for line in response
                if not line.decode("utf-8").startswith(comment)
            ]
        )
    else:
        with open(filename, "r") as f:
            lines = "".join([line for line in f if not line.startswith(comment)])
    return pd.read_csv(StringIO(lines), sep=sep)


def read_metadata(filename: str) -> Metadata:
    """
    Read a metadata file (yaml) that is supplied separately from a TSV.

    :param filename: location of file
    :return: two objects, a metadata and a curie_map object
    """
    meta = {}
    curie_map = {}
    with open(filename, "r") as stream:
        try:
            m = yaml.safe_load(stream)
            if "curie_map" in m:
                curie_map = m["curie_map"]
            m.pop("curie_map", None)
            meta = m
        except yaml.YAMLError as exc:
            print(exc)  # FIXME this clobbers the exception. Remove try/except
    return Metadata(prefix_map=curie_map, metadata=meta)


def read_pandas(file: Union[str, TextIO], sep: Optional[str] = None) -> pd.DataFrame:
    """
    Read a tabular data file by wrapping func:`pd.read_csv` to handles comment lines correctly.

    :param file: The file to read. If no separator is given, this file should be named.
    :param sep: File separator in pandas (\t or ,)
    :return: A pandas dataframe
    """
    if sep is None:
        extension = get_file_extension(file)
        if extension == "tsv":
            sep = "\t"
        elif extension == "csv":
            sep = ","
        else:
            sep = "\t"
            logging.warning("Cannot automatically determine table format, trying tsv.")
    return read_csv(file, comment="#", sep=sep).fillna("")


def extract_global_metadata(msdoc: MappingSetDocument):
    meta = {"curie_map": msdoc.curie_map}
    ms_meta = msdoc.mapping_set
    for key in [
        slot
        for slot in dir(slots)
        if not callable(getattr(slots, slot)) and not slot.startswith("__")
    ]:
        slot = getattr(slots, key).name
        if slot not in ["mappings"] and slot in ms_meta:
            if ms_meta[slot]:
                meta[key] = ms_meta[slot]
    return meta


def to_mapping_set_dataframe(doc: MappingSetDocument) -> MappingSetDataFrame:
    ###
    # convert MappingSetDocument into MappingSetDataFrame
    ###
    data = []
    if doc.mapping_set.mappings is not None:
        for mapping in doc.mapping_set.mappings:
            mdict = mapping.__dict__
            m = {}
            for key in mdict:
                if mdict[key]:
                    m[key] = mdict[key]
            data.append(m)
    df = pd.DataFrame(data=data)
    meta = extract_global_metadata(doc)
    meta.pop("curie_map", None)
    msdf = MappingSetDataFrame(df=df, prefixmap=doc.curie_map, metadata=meta)
    return msdf


# to_mapping_set_document is in parser.py in order to avoid circular import errors


class NoCURIEException(ValueError):
    pass


CURIE_RE = re.compile(r"[A-Za-z0-9_]+[:][A-Za-z0-9_]")


def is_curie(string: str) -> bool:
    return bool(CURIE_RE.match(string))


def get_prefix_from_curie(curie: str) -> str:
    if is_curie(curie):
        return curie.split(":")[0]
    else:
        return ""


def curie_from_uri(uri: str, curie_map: Mapping[str, str]):
    if is_curie(uri):
        return uri
    for prefix in curie_map:
        uri_prefix = curie_map[prefix]
        if uri.startswith(uri_prefix):
            remainder = uri.replace(uri_prefix, "")
            return f"{prefix}:{remainder}"
    raise NoCURIEException(f"{uri} does not follow any known prefixes")


def get_prefixes_used_in_table(df: pd.DataFrame):
    prefixes = []
    for col in KEY_FEATURES:
        for v in df[col].values:
            prefixes.append(get_prefix_from_curie(v))
    return list(set(prefixes))


def filter_out_prefixes(df: pd.DataFrame, filter_prefixes) -> pd.DataFrame:
    rows = []

    for _, row in df.iterrows():
        # Get list of CURIEs from the 3 columns (KEY_FEATURES) for the row.
        prefixes = {get_prefix_from_curie(curie) for curie in row[KEY_FEATURES]}
        # Confirm if none of the 3 CURIEs in the list above appear in the filter_prefixes list.
        # If TRUE, append row.
        if not any(prefix in prefixes for prefix in filter_prefixes):
            rows.append(row)
    if rows:
        return pd.DataFrame(rows)
    else:
        return pd.DataFrame(columns=KEY_FEATURES)


def guess_file_format(filename: Union[str, TextIO]) -> str:
    extension = get_file_extension(filename)
    if extension in ["owl", "rdf"]:
        return SSSOM_DEFAULT_RDF_SERIALISATION
    elif extension in RDF_FORMATS:
        return extension
    else:
        raise Exception(
            f"File extension {extension} does not correspond to a legal file format"
        )


def prepare_context_from_curie_map(curie_map: Optional[PrefixMap] = None) -> str:
    context = get_jsonld_context()
    if curie_map is None:
        curie_map = get_default_metadata().prefix_map

    for k, v in curie_map.items():
        if isinstance(v, str):
            if k not in context["@context"]:
                context["@context"][k] = v
            else:
                if context["@context"][k] != v:
                    logging.info(
                        f"{k} namespace is already in the context, ({context['@context'][k]}, "
                        f"but with a different value than {v}. Overwriting!"
                    )
                    context["@context"][k] = v
    return json.dumps(context)


def raise_for_bad_path(file_path: str) -> None:
    if not validators.url(file_path) and not os.path.exists(file_path):
        raise Exception(f"{file_path} is not a valid file path or url.")<|MERGE_RESOLUTION|>--- conflicted
+++ resolved
@@ -6,9 +6,7 @@
 from collections import defaultdict
 from dataclasses import dataclass, field
 from io import FileIO, StringIO
-<<<<<<< HEAD
 from typing import Dict, List, Mapping, Optional, Set, TextIO, Union
-=======
 from typing import (
     Any,
     DefaultDict,
@@ -21,7 +19,6 @@
     Tuple,
     Union,
 )
->>>>>>> 8675d646
 from urllib.request import urlopen
 
 import numpy as np
@@ -173,114 +170,7 @@
     """
 
 
-<<<<<<< HEAD
-def parse(filename) -> pd.DataFrame:
-=======
-@dataclass
-class MetaTSVConverter:
-    """
-    converts SSSOM/sssom_metadata.tsv
-    DO NOT USE, NOW DEPRECATED!
-    """
-
-    df: Optional[pd.DataFrame] = None
-
-    def load(self, filename) -> None:
-        """
-        loads from folder
-        :return:
-        """
-        # self.df = pd.read_csv(filename, sep="\t", comment="#").fillna("")
-        self.df = read_pandas(filename)
-
-    def convert(self) -> Dict[str, Any]:
-        if self.df is None:
-            raise RuntimeError("dataframe is not loaded properly")
-        # note that 'mapping' is both a metaproperty and a property of this model...
-        cslots = {
-            "mappings": {
-                "description": "Contains a list of mapping objects",
-                "range": "mapping",
-                "multivalued": True,
-            },
-            "id": {"description": "CURIE or IRI identifier", "identifier": True},
-        }
-        classes: Dict[str, Any] = {
-            "mapping set": {
-                "description": "Represents a set of mappings",
-                "slots": ["mappings"],
-            },
-            "mapping": {
-                "description": "Represents an individual mapping between a pair of entities",
-                "slots": [],
-                "class_uri": "owl:Axiom",
-            },
-            "entity": {
-                "description": "Represents any entity that can be mapped, such as an OWL class or SKOS concept",
-                "mappings": ["rdf:Resource"],
-                "slots": ["id"],
-            },
-        }
-        obj = {
-            "id": "http://w3id.org/sssom",
-            "description": "Datamodel for Simple Standard for Sharing Ontology Mappings (SSSOM)",
-            "imports": ["linkml:types"],
-            "prefixes": {
-                "linkml": "https://w3id.org/linkml/",
-                "sssom": "http://w3id.org/sssom/",
-            },
-            "see_also": ["https://github.com/OBOFoundry/SSSOM"],
-            "default_curi_maps": ["semweb_context"],
-            "default_prefix": "sssom",
-            "slots": cslots,
-            "classes": classes,
-        }
-        for _, row in self.df.iterrows():
-            eid = row["Element ID"]
-            if eid == "ID":
-                continue
-            eid = eid.replace("sssom:", "")
-            dt = row["Datatype"]
-            if dt == "xsd:double":
-                dt = "double"
-            elif eid.endswith("_id") or eid.endswith("match_field"):
-                dt = "entity"
-            else:
-                dt = "string"
-
-            slot = {"description": row["Description"]}
-            ep = row["Equivalent property"]
-            if ep != "":
-                slot["mappings"] = [ep]
-            if row["Required"] == 1:
-                slot["required"] = True
-
-            slot["range"] = dt
-            cslots[eid] = slot
-            slot_uri = None
-            if eid == "subject_id":
-                slot_uri = "owl:annotatedSource"
-            elif eid == "object_id":
-                slot_uri = "owl:annotatedTarget"
-            elif eid == "predicate_id":
-                slot_uri = "owl:annotatedProperty"
-            if slot_uri is not None:
-                slot["slot_uri"] = slot_uri
-            scope = row["Scope"]
-            if "G" in scope:
-                classes["mapping set"]["slots"].append(eid)
-            if "L" in scope:
-                classes["mapping"]["slots"].append(eid)
-        return obj
-
-    def convert_and_save(self, fn: str) -> None:
-        obj = self.convert()
-        with open(fn, "w") as stream:
-            yaml.safe_dump(obj, stream, sort_keys=False)
-
-
 def parse(filename: str) -> pd.DataFrame:
->>>>>>> 8675d646
     """
     parses a TSV to a pandas frame
     """
