--- conflicted
+++ resolved
@@ -1,16 +1,9 @@
 import hashlib
 import logging
 import random
-<<<<<<< HEAD
 from dataclasses import dataclass, field
 from io import StringIO
 from typing import Any, Dict, List, Optional, Set, Union
-=======
-import sys
-import contextlib
-
-from typing import Dict, List
->>>>>>> 58547ca4
 
 import pandas as pd
 import yaml
@@ -463,12 +456,12 @@
     return h.hexdigest()
 
 def merge_msdf(msdf1:MappingSetDataFrame, msdf2:MappingSetDataFrame, reconcile:bool=True, inplace:bool=False) -> MappingSetDataFrame:
-        """ 
-        Merging msdf2 into msdf1, 
-        if reconcile=True, then dedupe(remove redundant lower confidence mappings) and 
-            reconcile (if msdf contains a higher confidence _negative_ mapping, 
-            then remove lower confidence positive one. If confidence is the same, 
-            prefer HumanCurated. If both HumanCurated, prefer negative mapping). 
+        """
+        Merging msdf2 into msdf1,
+        if reconcile=True, then dedupe(remove redundant lower confidence mappings) and
+            reconcile (if msdf contains a higher confidence _negative_ mapping,
+            then remove lower confidence positive one. If confidence is the same,
+            prefer HumanCurated. If both HumanCurated, prefer negative mapping).
 
         Args:
             msdf1 (MappingSetDataFrame): The primary MappingSetDataFrame
@@ -478,7 +471,7 @@
         Returns:
             MappingSetDataFrame: Merged MappingSetDataFrame.
         """
-        
+
         merged_msdf = MappingSetDataFrame()
         # If msdf2 has a DataFrame
         if msdf2.df is not None:
@@ -490,7 +483,7 @@
         merged_msdf.prefixmap = dict_merge(msdf2.prefixmap, msdf1.prefixmap, 'prefixmap')
         # After a Slack convo with @matentz, commented out below.
         #merged_msdf.metadata = dict_merge(msdf2.metadata, msdf1.metadata, 'metadata')
-        
+
 
         '''if inplace:
             msdf1.prefixmap = merged_msdf.prefixmap
@@ -499,9 +492,9 @@
 
         if reconcile:
             merged_msdf.df = filter_redundant_rows(merged_msdf.df)
-            
+
             merged_msdf.df = deal_with_negation(merged_msdf.df) #deals with negation
-                        
+
         return merged_msdf
 
 def deal_with_negation(df:pd.DataFrame)-> pd.DataFrame:
@@ -514,14 +507,14 @@
         Returns:
             pd.DataFrame: Pandas DataFrame with negations addressed
         """
-        
+
         '''
-            1. Mappings in mapping1 trump mappings in mapping2 (if mapping2 contains a conflicting mapping in mapping1, 
+            1. Mappings in mapping1 trump mappings in mapping2 (if mapping2 contains a conflicting mapping in mapping1,
                the one in mapping1 is preserved).
-            2. Reconciling means two things 
-                [i] if the same s,p,o (subject_id, object_id, predicate_id) is present multiple times, 
+            2. Reconciling means two things
+                [i] if the same s,p,o (subject_id, object_id, predicate_id) is present multiple times,
                     only preserve the highest confidence one. If confidence is same, rule 1 (above) applies.
-                [ii] If s,!p,o and s,p,o , then prefer higher confidence and remove the other. 
+                [ii] If s,!p,o and s,p,o , then prefer higher confidence and remove the other.
                      If same confidence prefer "HumanCurated" .If same again prefer negative.
             3. Prefixes:
                 [i] if there is the same prefix in mapping1 as in mapping2, and the prefix URL is different, throw an error and fail hard
@@ -530,7 +523,7 @@
 
             #1; #2(i) #3 and $4 are taken care of by 'filtered_merged_df' Only #2(ii) should be performed here.
         '''
-        
+
         ######  If s,!p,o and s,p,o , then prefer higher confidence and remove the other.  ###
         negation_df:pd.DataFrame
         negation_df = df.loc[df[PREDICATE_ID].str.startswith('!')]# or df.loc[df['predicate_modifier'] == 'NOT']
@@ -574,10 +567,10 @@
 
             reconciled_df_subset = reconciled_df_subset.append(combined_normalized_subset.loc[match_condition_1[match_condition_1].index, :])
 
-                    
-                
+
+
         # Add negations (NOT symbol) back to the PREDICATE_ID
-        # NOTE: negative TRUMPS positive if negative and positive with same 
+        # NOTE: negative TRUMPS positive if negative and positive with same
         # [SUBJECT_ID, OBJECT_ID, PREDICATE_ID] exist
         for idx_2, row_2 in negation_df.iterrows():
             match_condition_2 = (reconciled_df_subset[SUBJECT_ID] == row_2[SUBJECT_ID]) & \
@@ -593,7 +586,7 @@
                                 (df[CONFIDENCE] == row_3[CONFIDENCE]) & \
                                 (df[PREDICATE_ID] == row_3[PREDICATE_ID])
             reconciled_df = reconciled_df.append(df.loc[match_condition_3[match_condition_3].index, :])
-        
+
         return reconciled_df
 
 def dict_merge(source:Dict, target:Dict, dict_name:str) -> Dict:
