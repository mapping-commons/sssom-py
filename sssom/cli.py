from sssom.datamodel_util import to_mapping_set_dataframe, SSSOM_READ_FORMATS
import click
import yaml
import re
from pathlib import Path
from sssom import slots
from .util import parse, collapse, dataframe_to_ptable, filter_redundant_rows, remove_unmatched, compare_dataframes
from .cliques import split_into_cliques, summarize_cliques
from .io import convert_file, write_sssom, parse_file, split_file
from .parsers import from_tsv
from .writers import write_tsv
from typing import Tuple, List, Dict
import pandas as pd
from scipy.stats import chi2_contingency
import logging
from pandasql import sqldf


@click.group()
@click.option('-v', '--verbose', count=True)
@click.option('-q', '--quiet')
def main(verbose, quiet):
    if verbose >= 2:
        logging.basicConfig(level=logging.DEBUG)
    elif verbose == 1:
        logging.basicConfig(level=logging.INFO)
    else:
        logging.basicConfig(level=logging.WARNING)
    if quiet:
        logging.basicConfig(level=logging.ERROR)


@main.command()
@click.option('-i', '--input')
@click.option('-f', '--format')
@click.option('-o', '--output')
@click.option('-t', '--to-format')
@click.option('-c', '--context')
def convert(input: str, output: str, format: str, to_format: str, context: str):
    """
    convert file (currently only supports conversion to RDF)
    """
    convert_file(input=input, output=output, input_format=format, output_format=to_format, context_path=context)

## Input and metadata would be files (file paths). Check if exists.
@main.command()
<<<<<<< HEAD
@click.option('-i', '--input')
@click.option('-I', '--input-format')
@click.option('-m', '--metadata')
@click.option('-o', '--output')
def parse(input: str, format: str, metadata:str , output: str):
=======
@click.option('-i', '--input', required=True, type=click.Path())
@click.option('-I', '--input-format', required=False,
              type=click.Choice(SSSOM_READ_FORMATS, case_sensitive=False))
@click.option('-m', '--metadata', required=False, type=click.Path())
@click.option('-c', '--curie-map-mode', default='metadata_only', show_default=True, required=True,
              type=click.Choice(['metadata_only', 'sssom_default_only', 'merged'], case_sensitive=False))
@click.option('-o', '--output', type=click.Path())
def parse(input: str, input_format: str, metadata:str, curie_map_mode: str, output: str):
    """
    parse file (currently only supports conversion to RDF)
    """
    parse_file(input_path=input, output_path=output, input_format=input_format, metadata_path=metadata, curie_map_mode=curie_map_mode)


@main.command()
@click.option('-i', '--input', required=True, type=click.Path())
@click.option('-d', '--output-directory', type=click.Path())
def split(input: str, output_directory: str):
>>>>>>> c51f5e9e
    """
    parse file (currently only supports conversion to RDF)
    """
    split_file(input_path=input, output_directory=output_directory)


@main.command()
@click.option('-W', '--inverse-factor')
@click.argument('input')
def ptable(input, inverse_factor):
    """
    write ptable (kboom/boomer input)
    should maybe move to boomer (but for now it can live here, so cjm can tweak
    """
    df = parse(input)
    df = collapse(df)
    # , priors=list(priors)
    rows = dataframe_to_ptable(df)
    for row in rows:
        logging.info("\t".join(row))


@main.command()
@click.option('-i', '--input')
@click.option('-o', '--output')
def dedupe(input: str, output: str):
    """
    remove lower confidence duplicate lines
    """
    df = parse(input)
    df = filter_redundant_rows(df)
    df.to_csv(output, sep="\t", index=False)

@main.command()
@click.option('-q', '--query',
              help='SQL query. Use "df" as table name')
@click.option('-o', '--output',
              help='output TSV/SSSOM file')
@click.argument('inputs', nargs=-1)
def dosql(query:str, inputs: List[str], output: str):
    """
    Run a SQL query over one or more sssom files.

    Each of the N inputs is assigned a table name df1, df2, ..., dfN

    Alternatively, the filenames can be used as table names - these are first stemmed
    E.g. ~/dir/my.sssom.tsv becomes a table called 'my'

    Example:
        sssom dosql -q "SELECT * FROM df1 WHERE confidence>0.5 ORDER BY confidence" my.sssom.tsv

    Example:
        `sssom dosql -q "SELECT file1.*,file2.object_id AS ext_object_id, file2.object_label AS ext_object_label \
        FROM file1 INNER JOIN file2 WHERE file1.object_id = file2.subject_id" FROM file1.sssom.tsv file2.sssom.tsv`
    """
    n = 1
    while len(inputs) >= n:
        fn = inputs[n-1]
        df = parse(fn)
        globals()[f'df{n}'] = df
        tn = re.sub('\..*','',Path(fn).stem).lower()
        globals()[tn] = df
        n += 1
    df = sqldf(query)
    if output is None:
        print(df.to_csv(sep="\t", index=False))
    else:
        df.to_csv(output, sep="\t", index=False)

from sssom.sparql_util import EndpointConfig, query_mappings
@main.command()
@click.option('-c', '--config', type=click.File('rb'))
@click.option('-e', '--url')
@click.option('-g', '--graph')
@click.option('--object-labels/--no-object-labels', default=None, help='if set, includes object labels')
@click.option('-l', '--limit', type=int)
@click.option('-P', '--prefix', type=click.Tuple([str, str]), multiple=True)
@click.option('-o', '--output')
def sparql(url: str = None, config = None, graph: str = None, limit: int = None,
           object_labels: bool = None,
           prefix:List[Dict[str,str]] = None,
           output: str = None):
    """
    Run a SPARQL query.
    """
    endpoint = EndpointConfig()
    if config is not None:
        for k,v in yaml.safe_load(config).items():
            setattr(endpoint, k, v)
    if url is not None:
        endpoint.url = url
    if graph is not None:
        endpoint.graph = graph
    if limit is not None:
        endpoint.limit = limit
    if object_labels is not None:
        endpoint.include_object_labels = object_labels
    if prefix is not None:
        if endpoint.curie_map is None:
            endpoint.curie_map = {}
        for k,v in prefix:
            endpoint.curie_map[k] = v
    msdf = query_mappings(endpoint)
    write_sssom(msdf, output)

@main.command()
@click.option('-o', '--output')
@click.argument('inputs', nargs=2)
def diff(inputs: Tuple[str,str], output):
    """
    compare two SSSOM files.
    The output is a new SSSOM file with the union of all mappings, and
    injected comments indicating uniqueness to set1 or set2
    """
    (input1, input2) = inputs
    df1 = parse(input1)
    df2 = parse(input2)
    d = compare_dataframes(df1, df2)
    logging.info(f'COMMON: {len(d.common_tuples)} UNIQUE_1: {len(d.unique_tuples1)} UNIQUE_2: {len(d.unique_tuples2)}')
    d.combined_dataframe.to_csv(output, sep="\t", index=False)

@main.command()
@click.option('-d', '--outdir')
@click.argument('inputs', nargs=-1)
def partition(inputs: List[str], outdir: str):
    """
    partitions an SSSOM file into multiple files, where each
    file is a strongly connected component
    """
    docs = [from_tsv(input) for input in inputs]
    doc = docs.pop()
    for d2 in docs:
        doc.mapping_set.mappings += d2.mapping_set.mappings
    cliquedocs = split_into_cliques(doc)
    n = 0
    for cdoc in cliquedocs:
        n += 1
        ofn = f'{outdir}/clique_{n}.sssom.tsv'
        logging.info(f'Writing to {ofn}. Size={len(cdoc.mapping_set.mappings)}')
        logging.info(f'Example: {cdoc.mapping_set.mappings[0].subject_id}')
        msdf = to_mapping_set_dataframe(cdoc)
        write_tsv(msdf, ofn)


@main.command()
@click.option('-i', '--input')
@click.option('-o', '--output')
@click.option('-m', '--metadata')
@click.option('-s', '--statsfile')
def cliquesummary(input: str, output: str, metadata: str, statsfile: str):
    """
    partitions an SSSOM file into multiple files, where each
    file is a strongly connected component.

    The data dictionary for the output is in cliquesummary.yaml
    """
    import yaml
    if metadata is None:
        doc = from_tsv(input)
    else:
        meta_obj = yaml.safe_load(open(metadata))
        doc = from_tsv(input, meta=meta_obj)
    df = summarize_cliques(doc)
    df.to_csv(output, sep="\t")
    if statsfile is None:
        logging.info(df.describe)
    else:
        df.describe().transpose().to_csv(statsfile, sep="\t")


@main.command()
@click.option('-o', '--output')
@click.option('-t', '--transpose/--no-transpose', default=False)
@click.option('-F', '--fields', nargs=2, default=(slots.subject_category.name, slots.object_category.name))
@click.argument('input')
def crosstab(input, output, transpose, fields):
    """
    write sssom summary cross-tabulated by categories
    """
    df = remove_unmatched(parse(input))
    # df = parse(input)
    logging.info(f'#CROSSTAB ON {fields}')
    (f1, f2) = fields
    ct = pd.crosstab(df[f1], df[f2])
    if transpose:
        ct = ct.transpose()
    if output is not None:
        ct.to_csv(output, sep="\t")
    else:
        logging.info(ct)


@main.command()
@click.option('-o', '--output')
@click.option('-t', '--transpose/--no-transpose', default=False)
@click.option('-v', '--verbose/--no-verbose', default=False)
@click.option('-F', '--fields', nargs=2, default=(slots.subject_category.name, slots.object_category.name))
@click.argument('input')
def correlations(input, output, transpose, verbose, fields):
    """
    write sssom summary cross-tabulated by categories
    """

    df = remove_unmatched(parse(input))
    if len(df) == 0:
        msg = f"No matched entities in this dataset!"
        logging.error(msg)
        exit(1)

    logging.info(f'#CROSSTAB ON {fields}')
    (f1, f2) = fields
    if verbose:
        logging.info(f'F1 {f1} UNIQUE: {df[f1].unique()}')
        logging.info(f'F2 {f2} UNIQUE: {df[f2].unique()}')

    ct = pd.crosstab(df[f1], df[f2])
    if transpose:
        ct = ct.transpose()

    chi2 = chi2_contingency(ct)
    if verbose:
        logging.info(chi2)
    _, _, _, ndarray = chi2
    corr = pd.DataFrame(ndarray, index=ct.index, columns=ct.columns)
    if output:
        corr.to_csv(output, sep="\t")
    else:
        logging.info(corr)

    if verbose:
        tups = []
        for i, row in corr.iterrows():
            for j, v in row.iteritems():
                logging.info(f'{i} x {j} = {v}')
                tups.append((v, i, j))
        tups = sorted(tups, key=lambda t: t[0])
        for t in tups:
            logging.info(f'{t[0]}\t{t[1]}\t{t[2]}')


if __name__ == "__main__":
    main()<|MERGE_RESOLUTION|>--- conflicted
+++ resolved
@@ -44,13 +44,6 @@
 
 ## Input and metadata would be files (file paths). Check if exists.
 @main.command()
-<<<<<<< HEAD
-@click.option('-i', '--input')
-@click.option('-I', '--input-format')
-@click.option('-m', '--metadata')
-@click.option('-o', '--output')
-def parse(input: str, format: str, metadata:str , output: str):
-=======
 @click.option('-i', '--input', required=True, type=click.Path())
 @click.option('-I', '--input-format', required=False,
               type=click.Choice(SSSOM_READ_FORMATS, case_sensitive=False))
@@ -69,7 +62,6 @@
 @click.option('-i', '--input', required=True, type=click.Path())
 @click.option('-d', '--output-directory', type=click.Path())
 def split(input: str, output_directory: str):
->>>>>>> c51f5e9e
     """
     parse file (currently only supports conversion to RDF)
     """
