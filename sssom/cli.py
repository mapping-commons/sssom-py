"""Command line interface for SSSOM.

Why does this file exist, and why not put this in ``__main__``? You might be tempted to import things from ``__main__``
later, but that will cause problems--the code will get executed twice:

- When you run ``python3 -m sssom`` python will execute``__main__.py`` as a script. That means there won't be any
  ``sssom.__main__`` in ``sys.modules``.
- When you import __main__ it will get executed again (as a module) because
  there's no ``sssom.__main__`` in ``sys.modules``.

.. seealso:: https://click.palletsprojects.com/en/8.0.x/setuptools/
"""

import logging
import os
import re
import sys
from pathlib import Path
from typing import ChainMap, Dict, List, Optional, TextIO, Tuple

import click
import pandas as pd
import yaml
from pandasql import sqldf
from rdflib import Graph
from scipy.stats import chi2_contingency

<<<<<<< HEAD
from sssom.context import get_default_metadata
=======
from sssom.constants import PREFIX_MAP_MODES
>>>>>>> b4f4122e

from .cliques import split_into_cliques, summarize_cliques
from .io import convert_file, parse_file, split_file, validate_file
from .parsers import parse_sssom_table
from .rdf_util import rewire_graph
from .sparql_util import EndpointConfig, query_mappings
from .util import (
    SSSOM_EXPORT_FORMATS,
    SSSOM_READ_FORMATS,
    MappingSetDataFrame,
    collapse,
    compare_dataframes,
    dataframe_to_ptable,
    filter_redundant_rows,
    merge_msdf,
    reconcile_prefix_and_data,
    remove_unmatched,
    sort_df_rows_columns,
    to_mapping_set_dataframe,
)
from .writers import write_table

# Click input options common across commands
input_argument = click.argument("input", required=True, type=click.Path())

input_format_option = click.option(
    "-I",
    "--input-format",
    help=f'The string denoting the input format, e.g. {",".join(SSSOM_READ_FORMATS)}',
)
output_option = click.option(
    "-o",
    "--output",
    help="Output file, e.g. a SSSOM tsv file.",
    type=click.File(mode="w"),
    default=sys.stdout,
)
output_format_option = click.option(
    "-O",
    "--output-format",
    help=f'Desired output format, e.g. {",".join(SSSOM_EXPORT_FORMATS)}',
)
output_directory_option = click.option(
    "-d",
    "--output-directory",
    type=click.Path(),
    help="Output directory path.",
    default=os.getcwd(),
)
metadata_option = click.option(
    "-m",
    "--metadata",
    required=False,
    type=click.Path(),
    help="The path to a file containing the sssom metadata (including prefix_map) to be used.",
)
transpose_option = click.option("-t", "--transpose", default=False)
fields_option = click.option(
    "-f",
    "--fields",
    nargs=2,
    default=("subject_category", "object_category"),
    help="Fields.",
)

predicate_filter_option = click.option(
    "-F",
    "--mapping-predicate-filter",
    multiple=True,
    help="A list of predicates or a file path containing the list of predicates to be considered.",
)


@click.group()
@click.option("-v", "--verbose", count=True)
@click.option("-q", "--quiet")
def main(verbose: int, quiet: bool):
    """Run the SSSOM CLI."""
    if verbose >= 2:
        logging.basicConfig(level=logging.DEBUG)
    elif verbose == 1:
        logging.basicConfig(level=logging.INFO)
    else:
        logging.basicConfig(level=logging.WARNING)
    if quiet:
        logging.basicConfig(level=logging.ERROR)


@main.command()
@input_argument
@output_option
@output_format_option
def convert(input: str, output: TextIO, output_format: str):
    """Convert a file.

    .. warning:: currently only supports conversion to RDF)

    Example:
        sssom convert my.sssom.tsv --output-format rdfxml --output my.sssom.owl
    """  # noqa: DAR101
    convert_file(input_path=input, output=output, output_format=output_format)


# Input and metadata would be files (file paths). Check if exists.
@main.command()
@input_argument
@input_format_option
@metadata_option
@click.option(
    "-C",
    "--prefix-map-mode",
    default="metadata_only",
    show_default=True,
    required=True,
    type=click.Choice(PREFIX_MAP_MODES, case_sensitive=False),
    help="Defines whether the prefix map in the metadata should be extended or replaced with "
    "the SSSOM default prefix map. Must be one of metadata_only, sssom_default_only, merged",
)
@click.option(
    "-p",
    "--clean-prefixes",
    default=True,
    is_flag=True,
    required=True,
    help="If True (default), records with unknown prefixes are removed from the SSSOM file.",
)
@predicate_filter_option
@output_option
def parse(
    input: str,
    input_format: str,
    metadata: str,
    prefix_map_mode: str,
    clean_prefixes: bool,
    output: TextIO,
    mapping_predicate_filter: Optional[tuple],
):
    """Parse a file in one of the supported formats (such as obographs) into an SSSOM TSV file."""
    parse_file(
        input_path=input,
        output=output,
        input_format=input_format,
        metadata_path=metadata,
        prefix_map_mode=prefix_map_mode,
        clean_prefixes=clean_prefixes,
        mapping_predicate_filter=mapping_predicate_filter,
    )


@main.command()
@input_argument
def validate(input: str):
    """Produce an error report for an SSSOM file."""
    validate_file(input_path=input)


@main.command()
@input_argument
@output_directory_option
def split(input: str, output_directory: str):
    """Split input file into multiple output broken down by prefixes."""
    split_file(input_path=input, output_directory=output_directory)


@main.command()
@input_argument
@output_option
@click.option("-W", "--inverse-factor", help="Inverse factor.")
def ptable(input, output: TextIO, inverse_factor):
    """Convert an SSSOM file to a ptable for kboom/boomer."""
    # TODO should maybe move to boomer (but for now it can live here, so cjm can tweak
    logging.warning(
        f"inverse_factor ({inverse_factor}) ignored by this method, not implemented yet."
    )
    msdf = parse_sssom_table(input)
    # df = parse(input)
    df = collapse(msdf.df)
    # , priors=list(priors)
    rows = dataframe_to_ptable(df)
    for row in rows:
        print(*row, sep="\t", file=output)


@main.command()
@input_argument
@output_option
def dedupe(input: str, output: TextIO):
    """Remove lower confidence duplicate lines from an SSSOM file."""
    # df = parse(input)
    msdf = parse_sssom_table(input)
    df = filter_redundant_rows(msdf.df)
    msdf_out = MappingSetDataFrame(
        df=df, prefix_map=msdf.prefix_map, metadata=msdf.metadata
    )
    # df.to_csv(output, sep="\t", index=False)
    write_table(msdf_out, output)


@main.command()
@click.option("-Q", "--query", help='SQL query. Use "df" as table name.')
@click.argument("inputs", nargs=-1)
@output_option
def dosql(query: str, inputs: List[str], output: TextIO):
    """Run a SQL query over one or more SSSOM files.

    Each of the N inputs is assigned a table name df1, df2, ..., dfN

    Alternatively, the filenames can be used as table names - these are first stemmed
    E.g. ~/dir/my.sssom.tsv becomes a table called 'my'

    Example:
        sssom dosql -q "SELECT * FROM df1 WHERE confidence>0.5 ORDER BY confidence" my.sssom.tsv

    Example:
        `sssom dosql -q "SELECT file1.*,file2.object_id AS ext_object_id, file2.object_label AS ext_object_label \
        FROM file1 INNER JOIN file2 WHERE file1.object_id = file2.subject_id" FROM file1.sssom.tsv file2.sssom.tsv`
    """  # noqa: DAR101
    # should start with from_tsv and MOST should return write_sssom
    n = 1
    new_msdf = MappingSetDataFrame()
    while len(inputs) >= n:
        fn = inputs[n - 1]
        msdf = parse_sssom_table(fn)
        df = msdf.df
        # df = parse(fn)
        globals()[f"df{n}"] = df
        tn = re.sub("[.].*", "", Path(fn).stem).lower()
        globals()[tn] = df
        n += 1

    new_df = sqldf(query)
    new_msdf.df = new_df
    new_msdf.prefix_map = msdf.prefix_map
    new_msdf.metadata = msdf.metadata
    write_table(new_msdf, output)


@main.command()
@click.option("-c", "--config", type=click.File("rb"))
@click.option("-e", "--url")
@click.option("-g", "--graph")
@click.option(
    "--object-labels/--no-object-labels",
    default=None,
    help="if set, includes object labels",
)
@click.option("-l", "--limit", type=int)
@click.option("-P", "--prefix", type=click.Tuple([str, str]), multiple=True)
@output_option
def sparql(
    url: str,
    config,
    graph: str,
    limit: int,
    object_labels: bool,
    prefix: List[Dict[str, str]],
    output: TextIO,
):
    """Run a SPARQL query."""
    # FIXME this usage needs _serious_ refactoring
    endpoint = EndpointConfig()  # type: ignore
    if config is not None:
        for k, v in yaml.safe_load(config).items():
            setattr(endpoint, k, v)
    if url is not None:
        endpoint.url = url
    if graph is not None:
        endpoint.graph = graph
    if limit is not None:
        endpoint.limit = limit
    if object_labels is not None:
        endpoint.include_object_labels = object_labels
    if prefix is not None:
        if endpoint.prefix_map is None:
            endpoint.prefix_map = {}
        for k, v in prefix:
            endpoint.prefix_map[k] = v
    msdf = query_mappings(endpoint)
    write_table(msdf, output)


@main.command()
@output_option
@click.argument("inputs", nargs=2)
def diff(inputs: Tuple[str, str], output: TextIO):
    """Compare two SSSOM files.

    The output is a new SSSOM file with the union of all mappings, and
    injected comments indicating uniqueness to set1 or set2.
    """  # noqa: DAR101,DAR401
    input1, input2 = inputs
    msdf1 = parse_sssom_table(input1)
    msdf2 = parse_sssom_table(input2)
    d = compare_dataframes(msdf1.df, msdf2.df)
    if d.combined_dataframe is None:
        raise RuntimeError
    if (
        d.common_tuples is not None
        and d.unique_tuples1 is not None
        and d.unique_tuples2 is not None
    ):
        logging.info(
            f"COMMON: {len(d.common_tuples)} UNIQUE_1: {len(d.unique_tuples1)} UNIQUE_2: {len(d.unique_tuples2)}"
        )
    msdf = MappingSetDataFrame()
    meta = get_default_metadata()
    msdf.df = d.combined_dataframe.drop_duplicates()
    prefix_map_list = [msdf1.prefix_map, msdf2.prefix_map]
    msdf.prefix_map = dict(ChainMap(*prefix_map_list))
    msdf.metadata = meta.metadata
    msdf.metadata[
        "comment"
    ] = f"Diff between {input1} and {input2}. See comment column for information."
    write_table(msdf, output)


@main.command()
@output_directory_option
@click.argument("inputs", nargs=-1)
def partition(inputs: List[str], output_directory: str):
    """Partition an SSSOM into one file for each strongly connected component."""
    docs = [parse_sssom_table(input) for input in inputs]
    doc = docs.pop()
    """for d2 in docs:
        doc.mapping_set.mappings += d2.mapping_set.mappings"""
    cliquedocs = split_into_cliques(doc)
    for n, cdoc in enumerate(cliquedocs, start=1):
        ofn = f"{output_directory}/clique_{n}.sssom.tsv"
        # logging.info(f'Writing to {ofn}. Size={len(cdoc.mapping_set.mappings)}')
        # logging.info(f'Example: {cdoc.mapping_set.mappings[0].subject_id}')
        # logging.info(f'Writing to {ofn}. Size={len(cdoc)}')
        msdf = to_mapping_set_dataframe(cdoc)
        with open(ofn, "w") as file:
            write_table(msdf, file)
        # write_tsv(msdf, ofn)


@main.command()
@input_argument
@output_option
@metadata_option
@click.option("-s", "--statsfile")
def cliquesummary(input: str, output: TextIO, metadata: str, statsfile: str):
    """Calculate summaries for each clique in a SSSOM file."""
    import yaml

    if metadata is None:
        doc = parse_sssom_table(input)
    else:
        meta_obj = yaml.safe_load(open(metadata))
        doc = parse_sssom_table(input, meta=meta_obj)
    df = summarize_cliques(doc)
    df.to_csv(output, sep="\t")
    if statsfile is None:
        logging.info(df.describe)
    else:
        df.describe().transpose().to_csv(statsfile, sep="\t")


@main.command()
@input_argument
@output_option
@transpose_option
@fields_option
def crosstab(input: str, output: TextIO, transpose: bool, fields: Tuple):
    """Write sssom summary cross-tabulated by categories."""
    df = remove_unmatched(parse_sssom_table(input).df)
    # df = parse(input)
    logging.info(f"#CROSSTAB ON {fields}")
    (f1, f2) = fields
    ct = pd.crosstab(df[f1], df[f2])
    if transpose:
        ct = ct.transpose()
    ct.to_csv(output, sep="\t")


@main.command()
@output_option
@transpose_option
@fields_option
@input_argument
def correlations(input: str, output: TextIO, transpose: bool, fields: Tuple):
    """Calculate correlations."""
    msdf = parse_sssom_table(input)
    df = remove_unmatched(msdf.df)
    # df = remove_unmatched(parse(input))
    if len(df) == 0:
        msg = "No matched entities in this dataset!"
        logging.error(msg)
        exit(1)

    logging.info(f"#CROSSTAB ON {fields}")
    (f1, f2) = fields

    logging.info(f"F1 {f1} UNIQUE: {df[f1].unique()}")
    logging.info(f"F2 {f2} UNIQUE: {df[f2].unique()}")

    ct = pd.crosstab(df[f1], df[f2])
    if transpose:
        ct = ct.transpose()

    chi2 = chi2_contingency(ct)

    logging.info(chi2)
    _, _, _, ndarray = chi2
    corr = pd.DataFrame(ndarray, index=ct.index, columns=ct.columns)
    corr.to_csv(output, sep="\t")

    tups = []
    for i, row in corr.iterrows():
        for j, v in row.items():
            logging.info(f"{i} x {j} = {v}")
            tups.append((v, i, j))
    tups = sorted(tups, key=lambda tx: tx[0])
    for t in tups:
        print(f"{t[0]}\t{t[1]}\t{t[2]}")


@main.command()
@click.argument("inputs", nargs=-1)
@click.option(
    "-R",
    "--reconcile",
    default=True,
    help="Boolean indicating the need for reconciliation of the SSSOM tsv file.",
)
@output_option
def merge(inputs: str, output: TextIO, reconcile: bool = True):
    """Merge multiple MappingSetDataFrames into one .

    if reconcile=True, then dedupe(remove redundant lower confidence mappings) and
    reconcile (if msdf contains a higher confidence _negative_ mapping,
    then remove lower confidence positive one. If confidence is the same,
    prefer HumanCurated. If both HumanCurated, prefer negative mapping).
    """  # noqa: DAR101
    msdfs = [parse_sssom_table(i) for i in inputs]
    merged_msdf = merge_msdf(*msdfs, reconcile=reconcile)
    write_table(merged_msdf, output)


@main.command()
@input_argument
@click.option("-m", "--mapping-file", help="Path to SSSOM file.")
@click.option("-I", "--input-format", default="turtle", help="Ontology input format.")
@click.option("-O", "--output-format", default="turtle", help="Ontology output format.")
@click.option(
    "--precedence",
    multiple=True,
    help="List of prefixes in order of precedence.",
)
@output_option
def rewire(
    input,
    mapping_file,
    precedence,
    output: TextIO,
    input_format,
    output_format,
):
    """Rewire an ontology using equivalent classes/properties from a mapping file.

    Example:
        sssom rewire -I xml  -i tests/data/cob.owl -m tests/data/cob-to-external.tsv --precedence PR

    # noqa: DAR101
    """
    msdf = parse_sssom_table(mapping_file)
    g = Graph()
    g.parse(input, format=input_format)
    rewire_graph(g, msdf, precedence=precedence)
    rdfstr = g.serialize(format=output_format)
    print(rdfstr, file=output)


@main.command()
@input_argument
@click.option(
    "-p",
    "--reconcile-prefix-file",
    help="Provide YAML file with prefix reconciliation information.",
)
@output_option
def reconcile_prefixes(input: str, reconcile_prefix_file: Path, output: TextIO):
    """
    Reconcile prefix_map based on provided YAML file.

    :param input: MappingSetDataFrame filename
    :param reconcile_prefix_file: YAML file containing the prefix reconcilation rules.
    :param output: Target file path.
    """
    msdf = parse_sssom_table(input)
    with open(reconcile_prefix_file, "rb") as rp_file:
        rp_dict = yaml.safe_load(rp_file)
    recon_msdf = reconcile_prefix_and_data(msdf, rp_dict)
    write_table(recon_msdf, output)


@main.command()
@input_argument
@output_option
@click.option(
    "-k",
    "--by-columns",
    default=True,
    help="Sort columns of DataFrame canonically.",
)
@click.option(
    "-r",
    "--by-rows",
    default=True,
    help="Sort rows by DataFrame column #1 (ascending).",
)
def sort(input: str, output: TextIO, by_columns: bool, by_rows: bool):
    """
    Sort DataFrame columns canonically.

    :param input: SSSOM TSV file.
    :param by_columns: Boolean flag to sort columns canonically.
    :param by_rows: Boolean flag to sort rows by column #1 (ascending order).
    :param output: SSSOM TSV file with columns sorted.
    """
    msdf = parse_sssom_table(input)
    msdf.df = sort_df_rows_columns(msdf.df, by_columns, by_rows)
    write_table(msdf, output)


if __name__ == "__main__":
    main()<|MERGE_RESOLUTION|>--- conflicted
+++ resolved
@@ -25,11 +25,7 @@
 from rdflib import Graph
 from scipy.stats import chi2_contingency
 
-<<<<<<< HEAD
 from sssom.context import get_default_metadata
-=======
-from sssom.constants import PREFIX_MAP_MODES
->>>>>>> b4f4122e
 
 from .cliques import split_into_cliques, summarize_cliques
 from .io import convert_file, parse_file, split_file, validate_file
