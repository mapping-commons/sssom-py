--- conflicted
+++ resolved
@@ -10,16 +10,10 @@
 
 cwd = os.path.abspath(os.path.dirname(__file__))
 
-<<<<<<< HEAD
-def write_sssom(msdf: MappingSetDataFrame, output: str = None) -> None:
-    if msdf.metadata is not None:
-        obj = {k:v for k,v in msdf.metadata.items()}
-=======
 
 def write_sssom(msdf: MappingSetDataFrame, output: str = None) -> None:
     if msdf.metadata is not None:
         obj = {k: v for k, v in msdf.metadata.items()}
->>>>>>> fde32b4d
     else:
         obj = {}
     if msdf.prefixmap is not None:
@@ -36,10 +30,6 @@
             for line in lines:
                 stream.write(line)
 
-<<<<<<< HEAD
-def convert_file(input_path: str, output: str = None, input_format: str = None, output_format: str = None, context_path=None,
-                 read_func=None, write_func=None):
-=======
 
 def convert_file(input_path: str, output_path: str = None, output_format: str = None):
     """
@@ -51,7 +41,6 @@
 
     Returns:
 
->>>>>>> fde32b4d
     """
     if validators.url(input_path) or os.path.exists(input_path):
         doc = from_tsv(input_path)
@@ -64,22 +53,6 @@
 def parse_file(input_path: str, output_path: str = None, input_format: str = None, metadata_path: str = None,
                curie_map_mode: str = None):
     """
-<<<<<<< HEAD
-    if validators.url(input_path) or os.path.exists(input_path):
-        curie_map, meta = get_metadata_and_curie_map(metadata_path=context_path, curie_map_mode="metadata_only")
-
-        if read_func is None:
-            read_func = get_parsing_function(input_format, input_path)
-        doc = read_func(input_path,curie_map=curie_map)
-
-        if write_func is None:
-            write_func, fileformat = get_writer_function(output_format, output)
-        write_func(doc, output, fileformat=fileformat, context_path=context_path)
-        
-    else:
-        raise Exception(f"{input_path} is not a valid file path or url.")
-    
-=======
 
     Args:
         input_path (str): The path to the input file in one of the legal formats, eg obographs, aligmentapi-xml
@@ -101,7 +74,6 @@
         write_tsv(doc, output_path)
     else:
         raise Exception(f"{input_path} is not a valid file path or url.")
->>>>>>> fde32b4d
 
 
 def validate_file(input_path: str):
@@ -114,35 +86,11 @@
     Returns:
         Boolean. True if valid SSSOM, false otherwise.
     """
-<<<<<<< HEAD
-
-    if validators.url(input_path) or os.path.exists(input_path):
-        curie_map, meta = get_metadata_and_curie_map(metadata_path=metadata_path, curie_map_mode=curie_map_mode)
-        parse_func = get_parsing_function(input_format, input_path)
-        doc = parse_func(input_path, curie_map=curie_map, meta=meta)
-        write_tsv(doc, output_path)
-    else:
-        raise Exception(f"{input_path} is not a valid file path or url.")
-
-def validate_file(input_path: str):
-    """
-    converts from one format to another
-    :param input_path: SSSOM file
-    :param output_path: Validation Report
-    :return:
-    """
-    try:
-        from_tsv(file_path=input_path)
-        return True
-    except:
-        logging.exception("The file is invalid")
-=======
     try:
         from_tsv(file_path=input_path)
         return True
     except Exception as e:
         logging.exception("The file is invalid", e)
->>>>>>> fde32b4d
         return False
 
 
