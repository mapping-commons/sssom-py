--- conflicted
+++ resolved
@@ -50,18 +50,14 @@
         raise Exception(f"{input_path} is not a valid file path or url.")
 
 
-<<<<<<< HEAD
-def parse_file(input_path: str, output_path: str = None, input_format: str = None, metadata_path: str = None,
-               curie_map_mode: str = None, clean_prefixes: bool = True):
-=======
 def parse_file(
     input_path: str,
     output_path: str = None,
     input_format: str = None,
     metadata_path: str = None,
     curie_map_mode: str = None,
+    clean_prefixes: bool = True,
 ):
->>>>>>> f9815d90
     """
 
     Args:
