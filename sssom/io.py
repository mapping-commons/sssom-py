--- conflicted
+++ resolved
@@ -55,24 +55,7 @@
     write_func(doc, output, fileformat=fileformat, context_path=context_path)
 
 
-<<<<<<< HEAD
-def get_default_metadata():
-    curie_map={}
-    meta={}
-    contxt = get_jsonld_context()
-
-    for key in contxt["@context"]:
-        v = contxt["@context"][key]
-        if isinstance(v,str):
-            curie_map[key]=v
-            
-            
-    return meta, curie_map
-
-def parse_file(input_path: str, output_path: str = None, input_format: str = None, metadata_path=None):
-=======
 def parse_file(input_path: str, output_path: str = None, input_format: str = None, metadata_path: str = None, curie_map_mode: str = None):
->>>>>>> c51f5e9e
     """
     converts from one format to another
     :param input_path:
@@ -82,21 +65,6 @@
     :param curie_map_mode:
     :return:
     """
-<<<<<<< HEAD
-    # If metadata_path does not point to YAML, get default_metadata
-    
-    if metadata_path:
-        meta, curie_map = read_metadata(metadata_path)
-    else:
-        meta, curie_map = get_default_metadata()
-
-    read_func = get_parsing_function(input_format, input)
-    msdf = read_func(input,curie_map=curie_map)
-    write_tsv(msdf, output_path)
-    
-
-    
-=======
     curie_map, meta = get_metadata_and_curie_map(metadata_path=metadata_path, curie_map_mode=curie_map_mode)
     parse_func = get_parsing_function(input_format, input_path)
     doc = parse_func(input_path, curie_map=curie_map, meta=meta)
@@ -133,5 +101,4 @@
                         curie_map[prefix] = uri_prefix
     else:
         meta, curie_map = get_default_metadata()
-    return curie_map, meta
->>>>>>> c51f5e9e
+    return curie_map, meta