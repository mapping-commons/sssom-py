--- conflicted
+++ resolved
@@ -10,17 +10,84 @@
         linkml:ClassDefinition ;
     rdfs:label "mapping set" ;
     rdfs:subClassOf [ a owl:Restriction ;
-<<<<<<< HEAD
+            owl:maxQualifiedCardinality 1 ;
+            owl:onClass linkml:String ;
+            owl:onProperty <http://w3id.org/sssom/mapping_date> ],
+        [ a owl:Restriction ;
             owl:allValuesFrom <http://w3id.org/sssom/Mapping> ;
             owl:onProperty <http://w3id.org/sssom/mappings> ],
         [ a owl:Restriction ;
             owl:maxQualifiedCardinality 1 ;
+            owl:onClass <http://w3id.org/sssom/Entity> ;
+            owl:onProperty <http://w3id.org/sssom/subject_match_field> ],
+        [ a owl:Restriction ;
+            owl:maxQualifiedCardinality 1 ;
+            owl:onClass linkml:String ;
+            owl:onProperty <http://w3id.org/sssom/creator_label> ],
+        [ a owl:Restriction ;
+            owl:maxQualifiedCardinality 1 ;
+            owl:onClass <http://w3id.org/sssom/Entity> ;
+            owl:onProperty <http://w3id.org/sssom/object_match_field> ],
+        [ a owl:Restriction ;
+            owl:maxQualifiedCardinality 1 ;
+            owl:onClass linkml:String ;
+            owl:onProperty <http://w3id.org/sssom/object_preprocessing> ],
+        [ a owl:Restriction ;
+            owl:maxQualifiedCardinality 1 ;
+            owl:onClass linkml:String ;
+            owl:onProperty <http://w3id.org/sssom/comment> ],
+        [ a owl:Restriction ;
+            owl:maxQualifiedCardinality 1 ;
+            owl:onClass linkml:String ;
+            owl:onProperty <http://w3id.org/sssom/see_also> ],
+        [ a owl:Restriction ;
+            owl:maxQualifiedCardinality 1 ;
+            owl:onClass linkml:String ;
+            owl:onProperty <http://w3id.org/sssom/subject_source_version> ],
+        [ a owl:Restriction ;
+            owl:maxQualifiedCardinality 1 ;
+            owl:onClass linkml:String ;
+            owl:onProperty <http://w3id.org/sssom/subject_preprocessing> ],
+        [ a owl:Restriction ;
+            owl:maxQualifiedCardinality 1 ;
+            owl:onClass linkml:String ;
+            owl:onProperty <http://w3id.org/sssom/subject_source> ],
+        [ a owl:Restriction ;
+            owl:maxQualifiedCardinality 1 ;
+            owl:onClass linkml:String ;
+            owl:onProperty <http://w3id.org/sssom/mapping_set_description> ],
+        [ a owl:Restriction ;
+            owl:maxQualifiedCardinality 1 ;
+            owl:onClass <http://w3id.org/sssom/Entity> ;
+            owl:onProperty <http://w3id.org/sssom/mapping_set_id> ],
+        [ a owl:Restriction ;
+            owl:maxQualifiedCardinality 1 ;
             owl:onClass linkml:String ;
             owl:onProperty <http://w3id.org/sssom/other> ],
         [ a owl:Restriction ;
             owl:maxQualifiedCardinality 1 ;
             owl:onClass linkml:String ;
-            owl:onProperty <http://w3id.org/sssom/subject_source_version> ],
+            owl:onProperty <http://w3id.org/sssom/license> ],
+        [ a owl:Restriction ;
+            owl:maxQualifiedCardinality 1 ;
+            owl:onClass <http://w3id.org/sssom/Entity> ;
+            owl:onProperty <http://w3id.org/sssom/creator_id> ],
+        [ a owl:Restriction ;
+            owl:maxQualifiedCardinality 1 ;
+            owl:onClass linkml:String ;
+            owl:onProperty <http://w3id.org/sssom/match_term_type> ],
+        [ a owl:Restriction ;
+            owl:maxQualifiedCardinality 1 ;
+            owl:onClass linkml:String ;
+            owl:onProperty <http://w3id.org/sssom/object_source> ],
+        [ a owl:Restriction ;
+            owl:maxQualifiedCardinality 1 ;
+            owl:onClass linkml:String ;
+            owl:onProperty <http://w3id.org/sssom/mapping_provider> ],
+        [ a owl:Restriction ;
+            owl:maxQualifiedCardinality 1 ;
+            owl:onClass linkml:String ;
+            owl:onProperty <http://w3id.org/sssom/mapping_tool> ],
         [ a owl:Restriction ;
             owl:maxQualifiedCardinality 1 ;
             owl:onClass linkml:String ;
@@ -28,144 +95,7 @@
         [ a owl:Restriction ;
             owl:maxQualifiedCardinality 1 ;
             owl:onClass linkml:String ;
-            owl:onProperty <http://w3id.org/sssom/mapping_provider> ],
-        [ a owl:Restriction ;
-            owl:maxQualifiedCardinality 1 ;
-            owl:onClass linkml:String ;
-            owl:onProperty <http://w3id.org/sssom/subject_preprocessing> ],
-        [ a owl:Restriction ;
-            owl:maxQualifiedCardinality 1 ;
-            owl:onClass linkml:String ;
-            owl:onProperty <http://w3id.org/sssom/object_source> ],
-        [ a owl:Restriction ;
-            owl:maxQualifiedCardinality 1 ;
-            owl:onClass <http://w3id.org/sssom/Entity> ;
-            owl:onProperty <http://w3id.org/sssom/mapping_set_id> ],
-        [ a owl:Restriction ;
-            owl:maxQualifiedCardinality 1 ;
-            owl:onClass linkml:String ;
-            owl:onProperty <http://w3id.org/sssom/object_source_version> ],
-=======
-            owl:maxQualifiedCardinality 1 ;
-            owl:onClass linkml:String ;
-            owl:onProperty <http://w3id.org/sssom/mapping_date> ],
-        [ a owl:Restriction ;
-            owl:allValuesFrom <http://w3id.org/sssom/Mapping> ;
-            owl:onProperty <http://w3id.org/sssom/mappings> ],
-        [ a owl:Restriction ;
-            owl:maxQualifiedCardinality 1 ;
-            owl:onClass <http://w3id.org/sssom/Entity> ;
-            owl:onProperty <http://w3id.org/sssom/subject_match_field> ],
-        [ a owl:Restriction ;
-            owl:maxQualifiedCardinality 1 ;
-            owl:onClass linkml:String ;
-            owl:onProperty <http://w3id.org/sssom/creator_label> ],
-        [ a owl:Restriction ;
-            owl:maxQualifiedCardinality 1 ;
-            owl:onClass <http://w3id.org/sssom/Entity> ;
-            owl:onProperty <http://w3id.org/sssom/object_match_field> ],
-        [ a owl:Restriction ;
-            owl:maxQualifiedCardinality 1 ;
-            owl:onClass linkml:String ;
-            owl:onProperty <http://w3id.org/sssom/object_preprocessing> ],
-        [ a owl:Restriction ;
-            owl:maxQualifiedCardinality 1 ;
-            owl:onClass linkml:String ;
-            owl:onProperty <http://w3id.org/sssom/comment> ],
-        [ a owl:Restriction ;
-            owl:maxQualifiedCardinality 1 ;
-            owl:onClass linkml:String ;
-            owl:onProperty <http://w3id.org/sssom/see_also> ],
-        [ a owl:Restriction ;
-            owl:maxQualifiedCardinality 1 ;
-            owl:onClass linkml:String ;
-            owl:onProperty <http://w3id.org/sssom/subject_source_version> ],
->>>>>>> 55055f18
-        [ a owl:Restriction ;
-            owl:maxQualifiedCardinality 1 ;
-            owl:onClass linkml:String ;
-            owl:onProperty <http://w3id.org/sssom/subject_preprocessing> ],
-        [ a owl:Restriction ;
-            owl:maxQualifiedCardinality 1 ;
-            owl:onClass <http://w3id.org/sssom/Entity> ;
-            owl:onProperty <http://w3id.org/sssom/creator_id> ],
-        [ a owl:Restriction ;
-            owl:maxQualifiedCardinality 1 ;
-            owl:onClass linkml:String ;
-<<<<<<< HEAD
-            owl:onProperty <http://w3id.org/sssom/mapping_date> ],
-        [ a owl:Restriction ;
-            owl:maxQualifiedCardinality 1 ;
-            owl:onClass <http://w3id.org/sssom/Entity> ;
-            owl:onProperty <http://w3id.org/sssom/object_match_field> ],
-        [ a owl:Restriction ;
-            owl:maxQualifiedCardinality 1 ;
-            owl:onClass linkml:String ;
-            owl:onProperty <http://w3id.org/sssom/comment> ],
-=======
-            owl:onProperty <http://w3id.org/sssom/subject_source> ],
-        [ a owl:Restriction ;
-            owl:maxQualifiedCardinality 1 ;
-            owl:onClass linkml:String ;
-            owl:onProperty <http://w3id.org/sssom/mapping_set_description> ],
-        [ a owl:Restriction ;
-            owl:maxQualifiedCardinality 1 ;
-            owl:onClass <http://w3id.org/sssom/Entity> ;
-            owl:onProperty <http://w3id.org/sssom/mapping_set_id> ],
-        [ a owl:Restriction ;
-            owl:maxQualifiedCardinality 1 ;
-            owl:onClass linkml:String ;
-            owl:onProperty <http://w3id.org/sssom/other> ],
->>>>>>> 55055f18
-        [ a owl:Restriction ;
-            owl:maxQualifiedCardinality 1 ;
-            owl:onClass linkml:String ;
-            owl:onProperty <http://w3id.org/sssom/see_also> ],
-        [ a owl:Restriction ;
-            owl:maxQualifiedCardinality 1 ;
-<<<<<<< HEAD
-            owl:onClass linkml:String ;
-            owl:onProperty <http://w3id.org/sssom/subject_source> ],
-=======
-            owl:onClass <http://w3id.org/sssom/Entity> ;
-            owl:onProperty <http://w3id.org/sssom/creator_id> ],
->>>>>>> 55055f18
-        [ a owl:Restriction ;
-            owl:maxQualifiedCardinality 1 ;
-            owl:onClass linkml:String ;
-            owl:onProperty <http://w3id.org/sssom/license> ],
-        [ a owl:Restriction ;
-            owl:maxQualifiedCardinality 1 ;
-            owl:onClass linkml:String ;
-            owl:onProperty <http://w3id.org/sssom/object_source> ],
-        [ a owl:Restriction ;
-            owl:maxQualifiedCardinality 1 ;
-            owl:onClass linkml:String ;
-<<<<<<< HEAD
-            owl:onProperty <http://w3id.org/sssom/mapping_tool> ],
-        [ a owl:Restriction ;
-            owl:maxQualifiedCardinality 1 ;
-            owl:onClass <http://w3id.org/sssom/Entity> ;
-            owl:onProperty <http://w3id.org/sssom/subject_match_field> ],
-        [ a owl:Restriction ;
-            owl:maxQualifiedCardinality 1 ;
-            owl:onClass linkml:String ;
-            owl:onProperty <http://w3id.org/sssom/match_term_type> ] ;
-=======
-            owl:onProperty <http://w3id.org/sssom/mapping_provider> ],
-        [ a owl:Restriction ;
-            owl:maxQualifiedCardinality 1 ;
-            owl:onClass linkml:String ;
-            owl:onProperty <http://w3id.org/sssom/mapping_tool> ],
-        [ a owl:Restriction ;
-            owl:maxQualifiedCardinality 1 ;
-            owl:onClass linkml:String ;
-            owl:onProperty <http://w3id.org/sssom/mapping_set_version> ],
-        [ a owl:Restriction ;
-            owl:maxQualifiedCardinality 1 ;
-            owl:onClass linkml:String ;
             owl:onProperty <http://w3id.org/sssom/object_source_version> ] ;
->>>>>>> 55055f18
     skos:definition "Represents a set of mappings" .
 
 <http://w3id.org/sssom/equivalent_property> a owl:ObjectProperty,
@@ -197,19 +127,11 @@
     dcterms:license "https://creativecommons.org/publicdomain/zero/1.0/" ;
     rdfs:seeAlso "https://github.com/OBOFoundry/SSSOM" ;
     skos:definition "Datamodel for Simple Standard for Sharing Ontology Mappings (SSSOM)" ;
-<<<<<<< HEAD
-    linkml:generation_date "2021-05-31 20:54" ;
-    linkml:metamodel_version "1.7.0" ;
-    linkml:source_file "sssom.yaml" ;
-    linkml:source_file_date "Mon May 31 20:53:21 2021" ;
-    linkml:source_file_size 9918 .
-=======
     linkml:generation_date "2021-05-31 21:45" ;
     linkml:metamodel_version "1.7.0" ;
     linkml:source_file "sssom.yaml" ;
     linkml:source_file_date "Mon May 31 21:44:45 2021" ;
     linkml:source_file_size 9899 .
->>>>>>> 55055f18
 
 <http://w3id.org/sssom/scope> a owl:ObjectProperty,
         linkml:SlotDefinition ;
@@ -373,7 +295,7 @@
 <http://w3id.org/sssom/mapping_cardinality> a owl:ObjectProperty,
         linkml:SlotDefinition ;
     rdfs:label "mapping_cardinality" ;
-    rdfs:range <http://UNKNOWN.org/mapping_cardinality_enum> ;
+    rdfs:range linkml:String ;
     skos:definition "A string indicating whether this mapping is from a 1:1 (the subject_id maps to a single object_id), 1:n (the subject maps to more than one object_id), n:1, 1:0, 0:1 or n:n group. Note that this is a convenience field that should be derivable from the mapping set." .
 
 <http://w3id.org/sssom/mapping_set_description> a owl:ObjectProperty,
@@ -489,44 +411,83 @@
         [ a owl:Restriction ;
             owl:maxQualifiedCardinality 1 ;
             owl:onClass linkml:String ;
-<<<<<<< HEAD
+            owl:onProperty <http://w3id.org/sssom/license> ],
+        [ a owl:Restriction ;
+            owl:maxQualifiedCardinality 1 ;
+            owl:onClass linkml:String ;
+            owl:onProperty <http://w3id.org/sssom/subject_category> ],
+        [ a owl:Restriction ;
+            owl:maxQualifiedCardinality 1 ;
+            owl:onClass linkml:String ;
+            owl:onProperty <http://w3id.org/sssom/see_also> ],
+        [ a owl:Restriction ;
+            owl:maxQualifiedCardinality 1 ;
+            owl:onClass linkml:String ;
+            owl:onProperty <http://w3id.org/sssom/subject_label> ],
+        [ a owl:Restriction ;
+            owl:maxQualifiedCardinality 1 ;
+            owl:onClass linkml:String ;
+            owl:onProperty <http://w3id.org/sssom/object_label> ],
+        [ a owl:Restriction ;
+            owl:maxQualifiedCardinality 1 ;
+            owl:onClass linkml:String ;
+            owl:onProperty <http://w3id.org/sssom/object_preprocessing> ],
+        [ a owl:Restriction ;
+            owl:maxQualifiedCardinality 1 ;
+            owl:onClass <http://w3id.org/sssom/Entity> ;
+            owl:onProperty <http://w3id.org/sssom/subject_match_field> ],
+        [ a owl:Restriction ;
+            owl:maxQualifiedCardinality 1 ;
+            owl:onClass linkml:String ;
+            owl:onProperty <http://w3id.org/sssom/subject_source_version> ],
+        [ a owl:Restriction ;
+            owl:maxQualifiedCardinality 1 ;
+            owl:onClass <http://w3id.org/sssom/Entity> ;
+            owl:onProperty <http://w3id.org/sssom/creator_id> ],
+        [ a owl:Restriction ;
+            owl:maxQualifiedCardinality 1 ;
+            owl:onClass linkml:String ;
+            owl:onProperty <http://w3id.org/sssom/object_source_version> ],
+        [ a owl:Restriction ;
+            owl:maxQualifiedCardinality 1 ;
+            owl:onClass linkml:Double ;
+            owl:onProperty <http://w3id.org/sssom/information_content_mica_score> ],
+        [ a owl:Restriction ;
+            owl:maxQualifiedCardinality 1 ;
+            owl:onClass linkml:String ;
+            owl:onProperty <http://w3id.org/sssom/comment> ],
+        [ a owl:Restriction ;
+            owl:maxQualifiedCardinality 1 ;
+            owl:onClass linkml:String ;
             owl:onProperty <http://w3id.org/sssom/subject_preprocessing> ],
         [ a owl:Restriction ;
             owl:maxQualifiedCardinality 1 ;
+            owl:onClass linkml:String ;
+            owl:onProperty <http://w3id.org/sssom/mapping_provider> ],
+        [ a owl:Restriction ;
+            owl:maxQualifiedCardinality 1 ;
+            owl:onClass <http://w3id.org/sssom/Entity> ;
+            owl:onProperty <http://w3id.org/sssom/predicate_id> ],
+        [ a owl:Restriction ;
+            owl:maxQualifiedCardinality 1 ;
+            owl:onClass linkml:String ;
+            owl:onProperty <http://w3id.org/sssom/mapping_cardinality> ],
+        [ a owl:Restriction ;
+            owl:maxQualifiedCardinality 1 ;
+            owl:onClass linkml:String ;
+            owl:onProperty <http://w3id.org/sssom/match_term_type> ],
+        [ a owl:Restriction ;
+            owl:maxQualifiedCardinality 1 ;
+            owl:onClass linkml:String ;
+            owl:onProperty <http://w3id.org/sssom/creator_label> ],
+        [ a owl:Restriction ;
+            owl:maxQualifiedCardinality 1 ;
             owl:onClass <http://w3id.org/sssom/Entity> ;
             owl:onProperty <http://w3id.org/sssom/object_id> ],
         [ a owl:Restriction ;
             owl:maxQualifiedCardinality 1 ;
             owl:onClass linkml:String ;
-            owl:onProperty <http://w3id.org/sssom/match_type> ],
-        [ a owl:Restriction ;
-            owl:maxQualifiedCardinality 1 ;
-            owl:onClass linkml:String ;
-            owl:onProperty <http://w3id.org/sssom/object_preprocessing> ],
-        [ a owl:Restriction ;
-            owl:maxQualifiedCardinality 1 ;
-            owl:onClass linkml:String ;
-            owl:onProperty <http://w3id.org/sssom/subject_source_version> ],
-        [ a owl:Restriction ;
-            owl:maxQualifiedCardinality 1 ;
-            owl:onClass <http://w3id.org/sssom/Entity> ;
-            owl:onProperty <http://w3id.org/sssom/creator_id> ],
-        [ a owl:Restriction ;
-            owl:maxQualifiedCardinality 1 ;
-            owl:onClass linkml:String ;
-            owl:onProperty <http://w3id.org/sssom/mapping_date> ],
-        [ a owl:Restriction ;
-            owl:maxQualifiedCardinality 1 ;
-            owl:onClass linkml:String ;
-            owl:onProperty <http://w3id.org/sssom/license> ],
-        [ a owl:Restriction ;
-            owl:maxQualifiedCardinality 1 ;
-            owl:onClass <http://w3id.org/sssom/Entity> ;
-            owl:onProperty <http://w3id.org/sssom/subject_id> ],
-        [ a owl:Restriction ;
-            owl:maxQualifiedCardinality 1 ;
-            owl:onClass linkml:String ;
-            owl:onProperty <http://w3id.org/sssom/subject_category> ],
+            owl:onProperty <http://w3id.org/sssom/object_source> ],
         [ a owl:Restriction ;
             owl:maxQualifiedCardinality 1 ;
             owl:onClass linkml:Double ;
@@ -534,195 +495,43 @@
         [ a owl:Restriction ;
             owl:maxQualifiedCardinality 1 ;
             owl:onClass linkml:String ;
-            owl:onProperty <http://w3id.org/sssom/subject_label> ],
-        [ a owl:Restriction ;
-            owl:maxQualifiedCardinality 1 ;
-            owl:onClass linkml:String ;
-            owl:onProperty <http://w3id.org/sssom/match_string> ],
-        [ a owl:Restriction ;
-            owl:maxQualifiedCardinality 1 ;
-            owl:onClass linkml:String ;
-            owl:onProperty <http://w3id.org/sssom/see_also> ],
-        [ a owl:Restriction ;
-            owl:maxQualifiedCardinality 1 ;
-            owl:onClass linkml:String ;
-            owl:onProperty <http://w3id.org/sssom/match_term_type> ],
-=======
-            owl:onProperty <http://w3id.org/sssom/license> ],
-        [ a owl:Restriction ;
-            owl:maxQualifiedCardinality 1 ;
-            owl:onClass linkml:String ;
-            owl:onProperty <http://w3id.org/sssom/subject_category> ],
-        [ a owl:Restriction ;
-            owl:maxQualifiedCardinality 1 ;
-            owl:onClass linkml:String ;
-            owl:onProperty <http://w3id.org/sssom/see_also> ],
-        [ a owl:Restriction ;
-            owl:maxQualifiedCardinality 1 ;
-            owl:onClass linkml:String ;
-            owl:onProperty <http://w3id.org/sssom/subject_label> ],
-        [ a owl:Restriction ;
-            owl:maxQualifiedCardinality 1 ;
-            owl:onClass linkml:String ;
-            owl:onProperty <http://w3id.org/sssom/object_label> ],
-        [ a owl:Restriction ;
-            owl:maxQualifiedCardinality 1 ;
-            owl:onClass linkml:String ;
-            owl:onProperty <http://w3id.org/sssom/object_preprocessing> ],
-        [ a owl:Restriction ;
-            owl:maxQualifiedCardinality 1 ;
-            owl:onClass <http://w3id.org/sssom/Entity> ;
-            owl:onProperty <http://w3id.org/sssom/subject_match_field> ],
-        [ a owl:Restriction ;
-            owl:maxQualifiedCardinality 1 ;
-            owl:onClass linkml:String ;
-            owl:onProperty <http://w3id.org/sssom/subject_source_version> ],
-        [ a owl:Restriction ;
-            owl:maxQualifiedCardinality 1 ;
-            owl:onClass <http://w3id.org/sssom/Entity> ;
-            owl:onProperty <http://w3id.org/sssom/creator_id> ],
-        [ a owl:Restriction ;
-            owl:maxQualifiedCardinality 1 ;
-            owl:onClass linkml:String ;
-            owl:onProperty <http://w3id.org/sssom/object_source_version> ],
-        [ a owl:Restriction ;
-            owl:maxQualifiedCardinality 1 ;
-            owl:onClass linkml:Double ;
-            owl:onProperty <http://w3id.org/sssom/information_content_mica_score> ],
-        [ a owl:Restriction ;
-            owl:maxQualifiedCardinality 1 ;
-            owl:onClass linkml:String ;
-            owl:onProperty <http://w3id.org/sssom/comment> ],
-        [ a owl:Restriction ;
-            owl:maxQualifiedCardinality 1 ;
-            owl:onClass linkml:String ;
-            owl:onProperty <http://w3id.org/sssom/subject_preprocessing> ],
-        [ a owl:Restriction ;
-            owl:maxQualifiedCardinality 1 ;
-            owl:onClass linkml:String ;
-            owl:onProperty <http://w3id.org/sssom/mapping_provider> ],
-        [ a owl:Restriction ;
-            owl:maxQualifiedCardinality 1 ;
-            owl:onClass <http://w3id.org/sssom/Entity> ;
-            owl:onProperty <http://w3id.org/sssom/predicate_id> ],
->>>>>>> 55055f18
-        [ a owl:Restriction ;
-            owl:maxQualifiedCardinality 1 ;
-            owl:onClass linkml:String ;
-            owl:onProperty <http://w3id.org/sssom/mapping_cardinality> ],
-        [ a owl:Restriction ;
-            owl:maxQualifiedCardinality 1 ;
-            owl:onClass linkml:String ;
-<<<<<<< HEAD
+            owl:onProperty <http://w3id.org/sssom/match_type> ],
+        [ a owl:Restriction ;
+            owl:maxQualifiedCardinality 1 ;
+            owl:onClass linkml:String ;
+            owl:onProperty <http://w3id.org/sssom/mapping_date> ],
+        [ a owl:Restriction ;
+            owl:maxQualifiedCardinality 1 ;
+            owl:onClass <http://w3id.org/sssom/Entity> ;
+            owl:onProperty <http://w3id.org/sssom/object_match_field> ],
+        [ a owl:Restriction ;
+            owl:maxQualifiedCardinality 1 ;
+            owl:onClass linkml:String ;
+            owl:onProperty <http://w3id.org/sssom/mapping_tool> ],
+        [ a owl:Restriction ;
+            owl:maxQualifiedCardinality 1 ;
+            owl:onClass linkml:String ;
             owl:onProperty <http://w3id.org/sssom/object_category> ],
-        [ a owl:Restriction ;
-            owl:maxQualifiedCardinality 1 ;
-            owl:onClass linkml:String ;
-            owl:onProperty <http://w3id.org/sssom/object_source_version> ],
-        [ a owl:Restriction ;
-            owl:maxQualifiedCardinality 1 ;
-            owl:onClass <http://w3id.org/sssom/Entity> ;
-            owl:onProperty <http://w3id.org/sssom/object_match_field> ],
-        [ a owl:Restriction ;
-            owl:maxQualifiedCardinality 1 ;
-            owl:onClass <http://UNKNOWN.org/mapping_cardinality_enum> ;
-            owl:onProperty <http://w3id.org/sssom/mapping_cardinality> ],
-=======
-            owl:onProperty <http://w3id.org/sssom/match_term_type> ],
-        [ a owl:Restriction ;
-            owl:maxQualifiedCardinality 1 ;
-            owl:onClass linkml:String ;
-            owl:onProperty <http://w3id.org/sssom/creator_label> ],
-        [ a owl:Restriction ;
-            owl:maxQualifiedCardinality 1 ;
-            owl:onClass <http://w3id.org/sssom/Entity> ;
-            owl:onProperty <http://w3id.org/sssom/object_id> ],
-        [ a owl:Restriction ;
-            owl:maxQualifiedCardinality 1 ;
-            owl:onClass linkml:String ;
-            owl:onProperty <http://w3id.org/sssom/object_source> ],
->>>>>>> 55055f18
         [ a owl:Restriction ;
             owl:maxQualifiedCardinality 1 ;
             owl:onClass linkml:Double ;
             owl:onProperty <http://w3id.org/sssom/confidence> ],
         [ a owl:Restriction ;
             owl:maxQualifiedCardinality 1 ;
-<<<<<<< HEAD
-            owl:onClass <http://w3id.org/sssom/Entity> ;
-            owl:onProperty <http://w3id.org/sssom/subject_match_field> ],
-        [ a owl:Restriction ;
-            owl:maxQualifiedCardinality 1 ;
-            owl:onClass linkml:String ;
-            owl:onProperty <http://w3id.org/sssom/comment> ],
-=======
-            owl:onClass linkml:String ;
-            owl:onProperty <http://w3id.org/sssom/match_type> ],
-        [ a owl:Restriction ;
-            owl:maxQualifiedCardinality 1 ;
-            owl:onClass linkml:String ;
-            owl:onProperty <http://w3id.org/sssom/mapping_date> ],
->>>>>>> 55055f18
-        [ a owl:Restriction ;
-            owl:maxQualifiedCardinality 1 ;
-            owl:onClass <http://w3id.org/sssom/Entity> ;
-            owl:onProperty <http://w3id.org/sssom/object_match_field> ],
-        [ a owl:Restriction ;
-            owl:maxQualifiedCardinality 1 ;
-            owl:onClass linkml:String ;
-<<<<<<< HEAD
-            owl:onProperty <http://w3id.org/sssom/mapping_provider> ],
+            owl:onClass linkml:String ;
+            owl:onProperty <http://w3id.org/sssom/match_string> ],
         [ a owl:Restriction ;
             owl:maxQualifiedCardinality 1 ;
             owl:onClass linkml:String ;
             owl:onProperty <http://w3id.org/sssom/other> ],
         [ a owl:Restriction ;
             owl:maxQualifiedCardinality 1 ;
-            owl:onClass linkml:Double ;
-            owl:onProperty <http://w3id.org/sssom/information_content_mica_score> ],
-        [ a owl:Restriction ;
-            owl:maxQualifiedCardinality 1 ;
-            owl:onClass linkml:String ;
-            owl:onProperty <http://w3id.org/sssom/creator_label> ],
-        [ a owl:Restriction ;
-            owl:maxQualifiedCardinality 1 ;
-            owl:onClass linkml:String ;
-            owl:onProperty <http://w3id.org/sssom/object_source> ],
-        [ a owl:Restriction ;
-            owl:maxQualifiedCardinality 1 ;
-            owl:onClass linkml:String ;
-            owl:onProperty <http://w3id.org/sssom/mapping_tool> ],
-        [ a owl:Restriction ;
-            owl:maxQualifiedCardinality 1 ;
-            owl:onClass <http://w3id.org/sssom/Entity> ;
-            owl:onProperty <http://w3id.org/sssom/predicate_id> ] ;
-=======
-            owl:onProperty <http://w3id.org/sssom/mapping_tool> ],
-        [ a owl:Restriction ;
-            owl:maxQualifiedCardinality 1 ;
-            owl:onClass linkml:String ;
-            owl:onProperty <http://w3id.org/sssom/object_category> ],
-        [ a owl:Restriction ;
-            owl:maxQualifiedCardinality 1 ;
-            owl:onClass linkml:Double ;
-            owl:onProperty <http://w3id.org/sssom/confidence> ],
-        [ a owl:Restriction ;
-            owl:maxQualifiedCardinality 1 ;
-            owl:onClass linkml:String ;
-            owl:onProperty <http://w3id.org/sssom/match_string> ],
-        [ a owl:Restriction ;
-            owl:maxQualifiedCardinality 1 ;
-            owl:onClass linkml:String ;
-            owl:onProperty <http://w3id.org/sssom/other> ],
-        [ a owl:Restriction ;
-            owl:maxQualifiedCardinality 1 ;
             owl:onClass linkml:String ;
             owl:onProperty <http://w3id.org/sssom/subject_source> ],
         [ a owl:Restriction ;
             owl:maxQualifiedCardinality 1 ;
             owl:onClass <http://w3id.org/sssom/Entity> ;
             owl:onProperty <http://w3id.org/sssom/subject_id> ] ;
->>>>>>> 55055f18
     skos:definition "Represents an individual mapping between a pair of entities" ;
     skos:exactMatch owl:Axiom .
 
@@ -877,16 +686,12 @@
     rdfs:label "entity" ;
     rdfs:subClassOf [ a owl:Restriction ;
             owl:onClass linkml:String ;
-<<<<<<< HEAD
-            owl:onProperty <http://w3id.org/sssom/label> ],
-=======
             owl:onProperty <http://w3id.org/sssom/id> ;
             owl:qualifiedCardinality 1 ],
         [ a owl:Restriction ;
             owl:maxQualifiedCardinality 1 ;
             owl:onClass linkml:String ;
             owl:onProperty <http://w3id.org/sssom/source> ],
->>>>>>> 55055f18
         [ a owl:Restriction ;
             owl:maxQualifiedCardinality 1 ;
             owl:onClass linkml:String ;
@@ -894,15 +699,7 @@
         [ a owl:Restriction ;
             owl:maxQualifiedCardinality 1 ;
             owl:onClass linkml:String ;
-<<<<<<< HEAD
-            owl:onProperty <http://w3id.org/sssom/category> ],
-        [ a owl:Restriction ;
-            owl:maxQualifiedCardinality 1 ;
-            owl:onClass linkml:String ;
-            owl:onProperty <http://w3id.org/sssom/source> ] ;
-=======
             owl:onProperty <http://w3id.org/sssom/category> ] ;
->>>>>>> 55055f18
     skos:definition "Represents any entity that can be mapped, such as an OWL class or SKOS concept" ;
     skos:exactMatch rdf:Resource .
 
