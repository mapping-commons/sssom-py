@prefix dcterms: <http://purl.org/dc/terms/> .
@prefix linkml: <https://w3id.org/linkml/> .
@prefix owl: <http://www.w3.org/2002/07/owl#> .
@prefix rdf: <http://www.w3.org/1999/02/22-rdf-syntax-ns#> .
@prefix rdfs: <http://www.w3.org/2000/01/rdf-schema#> .
@prefix skos: <http://www.w3.org/2004/02/skos/core#> .
@prefix xsd: <http://www.w3.org/2001/XMLSchema#> .

<http://w3id.org/sssom/MappingSet> a owl:Class,
        linkml:ClassDefinition ;
    rdfs:label "mapping set" ;
    rdfs:subClassOf [ a owl:Restriction ;
            owl:maxQualifiedCardinality 1 ;
<<<<<<< HEAD
            owl:onClass <http://w3id.org/sssom/Entity> ;
            owl:onProperty <http://w3id.org/sssom/subject_match_field> ],
        [ a owl:Restriction ;
            owl:maxQualifiedCardinality 1 ;
            owl:onClass linkml:String ;
            owl:onProperty <http://w3id.org/sssom/match_term_type> ],
=======
            owl:onClass linkml:String ;
            owl:onProperty <http://w3id.org/sssom/mapping_provider> ],
        [ a owl:Restriction ;
            owl:maxQualifiedCardinality 1 ;
            owl:onClass linkml:String ;
            owl:onProperty <http://w3id.org/sssom/subject_source_version> ],
        [ a owl:Restriction ;
            owl:maxQualifiedCardinality 1 ;
            owl:onClass linkml:String ;
            owl:onProperty <http://w3id.org/sssom/object_source_version> ],
>>>>>>> 0bec815c
        [ a owl:Restriction ;
            owl:maxQualifiedCardinality 1 ;
            owl:onClass linkml:String ;
            owl:onProperty <http://w3id.org/sssom/mapping_date> ],
        [ a owl:Restriction ;
            owl:maxQualifiedCardinality 1 ;
            owl:onClass linkml:String ;
<<<<<<< HEAD
            owl:onProperty <http://w3id.org/sssom/subject_preprocessing> ],
        [ a owl:Restriction ;
            owl:maxQualifiedCardinality 1 ;
            owl:onClass linkml:String ;
            owl:onProperty <http://w3id.org/sssom/other> ],
        [ a owl:Restriction ;
            owl:maxQualifiedCardinality 1 ;
            owl:onClass linkml:String ;
            owl:onProperty <http://w3id.org/sssom/mapping_provider> ],
        [ a owl:Restriction ;
            owl:allValuesFrom <http://w3id.org/sssom/Mapping> ;
            owl:onProperty <http://w3id.org/sssom/mappings> ],
        [ a owl:Restriction ;
            owl:maxQualifiedCardinality 1 ;
            owl:onClass linkml:String ;
            owl:onProperty <http://w3id.org/sssom/object_source_version> ],
        [ a owl:Restriction ;
            owl:maxQualifiedCardinality 1 ;
            owl:onClass linkml:String ;
            owl:onProperty <http://w3id.org/sssom/subject_source_version> ],
        [ a owl:Restriction ;
            owl:maxQualifiedCardinality 1 ;
            owl:onClass linkml:String ;
            owl:onProperty <http://w3id.org/sssom/comment> ],
        [ a owl:Restriction ;
            owl:maxQualifiedCardinality 1 ;
            owl:onClass linkml:String ;
            owl:onProperty <http://w3id.org/sssom/creator_label> ],
        [ a owl:Restriction ;
            owl:maxQualifiedCardinality 1 ;
            owl:onClass linkml:String ;
            owl:onProperty <http://w3id.org/sssom/subject_source> ],
        [ a owl:Restriction ;
            owl:maxQualifiedCardinality 1 ;
            owl:onClass linkml:String ;
            owl:onProperty <http://w3id.org/sssom/see_also> ],
=======
            owl:onProperty <http://w3id.org/sssom/other> ],
        [ a owl:Restriction ;
            owl:maxQualifiedCardinality 1 ;
            owl:onClass linkml:String ;
            owl:onProperty <http://w3id.org/sssom/license> ],
        [ a owl:Restriction ;
            owl:maxQualifiedCardinality 1 ;
            owl:onClass <http://w3id.org/sssom/Entity> ;
            owl:onProperty <http://w3id.org/sssom/object_match_field> ],
        [ a owl:Restriction ;
            owl:maxQualifiedCardinality 1 ;
            owl:onClass linkml:String ;
            owl:onProperty <http://w3id.org/sssom/see_also> ],
        [ a owl:Restriction ;
            owl:maxQualifiedCardinality 1 ;
            owl:onClass <http://w3id.org/sssom/Entity> ;
            owl:onProperty <http://w3id.org/sssom/subject_match_field> ],
        [ a owl:Restriction ;
            owl:maxQualifiedCardinality 1 ;
            owl:onClass linkml:String ;
            owl:onProperty <http://w3id.org/sssom/mapping_set_description> ],
        [ a owl:Restriction ;
            owl:maxQualifiedCardinality 1 ;
            owl:onClass linkml:String ;
            owl:onProperty <http://w3id.org/sssom/mapping_tool> ],
        [ a owl:Restriction ;
            owl:maxQualifiedCardinality 1 ;
            owl:onClass linkml:String ;
            owl:onProperty <http://w3id.org/sssom/match_term_type> ],
        [ a owl:Restriction ;
            owl:maxQualifiedCardinality 1 ;
            owl:onClass linkml:String ;
            owl:onProperty <http://w3id.org/sssom/object_preprocessing> ],
        [ a owl:Restriction ;
            owl:allValuesFrom <http://w3id.org/sssom/Mapping> ;
            owl:onProperty <http://w3id.org/sssom/mappings> ],
>>>>>>> 0bec815c
        [ a owl:Restriction ;
            owl:maxQualifiedCardinality 1 ;
            owl:onClass linkml:String ;
            owl:onProperty <http://w3id.org/sssom/creator_label> ],
        [ a owl:Restriction ;
            owl:maxQualifiedCardinality 1 ;
            owl:onClass linkml:String ;
<<<<<<< HEAD
            owl:onProperty <http://w3id.org/sssom/object_preprocessing> ],
        [ a owl:Restriction ;
            owl:maxQualifiedCardinality 1 ;
            owl:onClass <http://w3id.org/sssom/Entity> ;
            owl:onProperty <http://w3id.org/sssom/object_match_field> ],
        [ a owl:Restriction ;
            owl:maxQualifiedCardinality 1 ;
            owl:onClass linkml:String ;
            owl:onProperty <http://w3id.org/sssom/mapping_set_description> ],
=======
            owl:onProperty <http://w3id.org/sssom/subject_preprocessing> ],
        [ a owl:Restriction ;
            owl:maxQualifiedCardinality 1 ;
            owl:onClass linkml:String ;
            owl:onProperty <http://w3id.org/sssom/comment> ],
>>>>>>> 0bec815c
        [ a owl:Restriction ;
            owl:maxQualifiedCardinality 1 ;
            owl:onClass linkml:String ;
            owl:onProperty <http://w3id.org/sssom/object_source> ],
        [ a owl:Restriction ;
            owl:maxQualifiedCardinality 1 ;
<<<<<<< HEAD
            owl:onClass <http://w3id.org/sssom/Entity> ;
            owl:onProperty <http://w3id.org/sssom/creator_id> ],
=======
            owl:onClass linkml:String ;
            owl:onProperty <http://w3id.org/sssom/subject_source> ],
>>>>>>> 0bec815c
        [ a owl:Restriction ;
            owl:maxQualifiedCardinality 1 ;
            owl:onClass <http://w3id.org/sssom/Entity> ;
            owl:onProperty <http://w3id.org/sssom/mapping_set_id> ],
        [ a owl:Restriction ;
            owl:maxQualifiedCardinality 1 ;
            owl:onClass <http://w3id.org/sssom/Entity> ;
            owl:onProperty <http://w3id.org/sssom/mapping_set_id> ],
        [ a owl:Restriction ;
            owl:maxQualifiedCardinality 1 ;
<<<<<<< HEAD
            owl:onClass linkml:String ;
            owl:onProperty <http://w3id.org/sssom/mapping_set_version> ] ;
=======
            owl:onClass <http://w3id.org/sssom/Entity> ;
            owl:onProperty <http://w3id.org/sssom/creator_id> ] ;
>>>>>>> 0bec815c
    skos:definition "Represents a set of mappings" .

<http://w3id.org/sssom/equivalent_property> a owl:ObjectProperty,
        linkml:SlotDefinition ;
    rdfs:label "equivalent_property" ;
    rdfs:range linkml:String ;
    skos:definition "SSSOM property should be mapped to:" .

<http://w3id.org/sssom/metadata_element> a owl:ObjectProperty,
        linkml:SlotDefinition ;
    rdfs:label "metadata_element" ;
    rdfs:range linkml:String ;
    skos:definition "All legal SSSOM metadata elements are subproperties of this." .

<http://w3id.org/sssom/rdf_example> a owl:ObjectProperty,
        linkml:SlotDefinition ;
    rdfs:label "rdf_example" ;
    rdfs:range linkml:String ;
    skos:definition "An example value of the a SSSOM element in the TSV file." .

<http://w3id.org/sssom/required> a owl:ObjectProperty,
        linkml:SlotDefinition ;
    rdfs:label "required" ;
    rdfs:range linkml:String ;
    skos:definition "Indicates wether the SSSOM metadata element is required" .

<http://w3id.org/sssom/schema/> a owl:Ontology ;
    rdfs:label "sssom" ;
    dcterms:license "https://creativecommons.org/publicdomain/zero/1.0/" ;
    rdfs:seeAlso "https://github.com/OBOFoundry/SSSOM" ;
    skos:definition "Datamodel for Simple Standard for Sharing Ontology Mappings (SSSOM)" ;
<<<<<<< HEAD
    linkml:generation_date "2021-06-15 11:27" ;
    linkml:metamodel_version "1.7.0" ;
    linkml:source_file "sssom.yaml" ;
    linkml:source_file_date "Tue Jun 15 10:47:42 2021" ;
    linkml:source_file_size 9899 .
=======
    linkml:generation_date "2021-06-17 16:27" ;
    linkml:metamodel_version "1.7.0" ;
    linkml:source_file "sssom.yaml" ;
    linkml:source_file_date "Thu Jun 17 16:25:04 2021" ;
    linkml:source_file_size 9957 .
>>>>>>> 0bec815c

<http://w3id.org/sssom/scope> a owl:ObjectProperty,
        linkml:SlotDefinition ;
    rdfs:label "scope" ;
    rdfs:range linkml:String ;
    skos:definition "Indicates whether the metadata element has local, global or local-global scope." .

<http://w3id.org/sssom/tsv_example> a owl:ObjectProperty,
        linkml:SlotDefinition ;
    rdfs:label "tsv_example" ;
    rdfs:range linkml:String ;
    skos:definition "An example value of the a SSSOM element in RDF." .

linkml:Boolean a owl:Class,
        linkml:TypeDefinition ;
    rdfs:label "boolean" ;
    rdfs:subClassOf [ a owl:Restriction ;
            owl:onDataRange xsd:boolean ;
            owl:onProperty linkml:topValue ;
            owl:qualifiedCardinality 1 ] ;
    skos:definition "A binary (true or false) value" .

linkml:Date a owl:Class,
        linkml:TypeDefinition ;
    rdfs:label "date" ;
    rdfs:subClassOf [ a owl:Restriction ;
            owl:onDataRange xsd:date ;
            owl:onProperty linkml:topValue ;
            owl:qualifiedCardinality 1 ] ;
    skos:definition "a date (year, month and day) in an idealized calendar" ;
    skos:editorialNote "URI is dateTime because OWL reasoners don't work with straight date or time" .

linkml:Datetime a owl:Class,
        linkml:TypeDefinition ;
    rdfs:label "datetime" ;
    rdfs:subClassOf [ a owl:Restriction ;
            owl:onDataRange xsd:dateTime ;
            owl:onProperty linkml:topValue ;
            owl:qualifiedCardinality 1 ] ;
    skos:definition "The combination of a date and time" .

linkml:Decimal a owl:Class,
        linkml:TypeDefinition ;
    rdfs:label "decimal" ;
    rdfs:subClassOf [ a owl:Restriction ;
            owl:onDataRange xsd:decimal ;
            owl:onProperty linkml:topValue ;
            owl:qualifiedCardinality 1 ] ;
    skos:definition "A real number with arbitrary precision that conforms to the xsd:decimal specification" .

linkml:Float a owl:Class,
        linkml:TypeDefinition ;
    rdfs:label "float" ;
    rdfs:subClassOf [ a owl:Restriction ;
            owl:onDataRange xsd:float ;
            owl:onProperty linkml:topValue ;
            owl:qualifiedCardinality 1 ] ;
    skos:definition "A real number that conforms to the xsd:float specification" .

linkml:Integer a owl:Class,
        linkml:TypeDefinition ;
    rdfs:label "integer" ;
    rdfs:subClassOf [ a owl:Restriction ;
            owl:onDataRange xsd:integer ;
            owl:onProperty linkml:topValue ;
            owl:qualifiedCardinality 1 ] ;
    skos:definition "An integer" .

linkml:Ncname a owl:Class,
        linkml:TypeDefinition ;
    rdfs:label "ncname" ;
    rdfs:subClassOf [ a owl:Restriction ;
            owl:onDataRange xsd:string ;
            owl:onProperty linkml:topValue ;
            owl:qualifiedCardinality 1 ] ;
    skos:definition "Prefix part of CURIE" .

linkml:Nodeidentifier a owl:Class,
        linkml:TypeDefinition ;
    rdfs:label "nodeidentifier" ;
    rdfs:subClassOf [ a owl:Restriction ;
            owl:onDataRange <http://www.w3.org/ns/shex#nonLiteral> ;
            owl:onProperty linkml:topValue ;
            owl:qualifiedCardinality 1 ] ;
    skos:definition "A URI, CURIE or BNODE that represents a node in a model." .

linkml:Objectidentifier a owl:Class,
        linkml:TypeDefinition ;
    rdfs:label "objectidentifier" ;
    rdfs:subClassOf [ a owl:Restriction ;
            owl:onDataRange <http://www.w3.org/ns/shex#iri> ;
            owl:onProperty linkml:topValue ;
            owl:qualifiedCardinality 1 ] ;
    skos:definition "A URI or CURIE that represents an object in the model." ;
    skos:note "Used for inheritence and type checking" .

linkml:SubsetDefinition a owl:Class ;
    rdfs:label "subset_definition" ;
    skos:definition "the name and description of a subset" .

linkml:Time a owl:Class,
        linkml:TypeDefinition ;
    rdfs:label "time" ;
    rdfs:subClassOf [ a owl:Restriction ;
            owl:onDataRange xsd:dateTime ;
            owl:onProperty linkml:topValue ;
            owl:qualifiedCardinality 1 ] ;
    skos:definition "A time object represents a (local) time of day, independent of any particular day" ;
    skos:editorialNote "URI is dateTime because OWL reasoners don't work with straight date or time" .

linkml:Uri a owl:Class,
        linkml:TypeDefinition ;
    rdfs:label "uri" ;
    rdfs:subClassOf [ a owl:Restriction ;
            owl:onDataRange xsd:anyURI ;
            owl:onProperty linkml:topValue ;
            owl:qualifiedCardinality 1 ] ;
    skos:definition "a complete URI" .

linkml:Uriorcurie a owl:Class,
        linkml:TypeDefinition ;
    rdfs:label "uriorcurie" ;
    rdfs:subClassOf [ a owl:Restriction ;
            owl:onDataRange xsd:anyURI ;
            owl:onProperty linkml:topValue ;
            owl:qualifiedCardinality 1 ] ;
    skos:definition "a URI or a CURIE" .

<http://w3id.org/sssom/category> a owl:ObjectProperty,
        linkml:SlotDefinition ;
    rdfs:label "category" ;
    rdfs:range linkml:String ;
    rdfs:subPropertyOf <http://w3id.org/sssom/entity_field> ;
    skos:definition "category of the entity. Could be biolink, COB, etc" .

<http://w3id.org/sssom/confidence> a owl:ObjectProperty,
        linkml:SlotDefinition ;
    rdfs:label "confidence" ;
    rdfs:range linkml:Double ;
    skos:definition "A score between 0 and 1 to denote the confidence or probability that the match is correct, where 1 denotes total confidence." .

<http://w3id.org/sssom/id> a owl:ObjectProperty,
        linkml:SlotDefinition ;
    rdfs:label "id" ;
    rdfs:range linkml:String ;
    skos:definition "CURIE or IRI identifier" .

<http://w3id.org/sssom/information_content_mica_score> a owl:ObjectProperty,
        linkml:SlotDefinition ;
    rdfs:label "information_content_mica_score" ;
    rdfs:range linkml:Double ;
    skos:definition "A score between 0 and 1 to denote the information content of the most informative common ancestor, where 1 denotes the maximum level of informativeness." .

<http://w3id.org/sssom/label> a owl:ObjectProperty,
        linkml:SlotDefinition ;
    rdfs:label "label" ;
    rdfs:range linkml:String ;
    rdfs:subPropertyOf <http://w3id.org/sssom/entity_field> ;
    skos:definition "label of an entity" .

<http://w3id.org/sssom/mapping_cardinality> a owl:ObjectProperty,
        linkml:SlotDefinition ;
    rdfs:label "mapping_cardinality" ;
    rdfs:range linkml:String ;
    skos:definition "A string indicating whether this mapping is from a 1:1 (the subject_id maps to a single object_id), 1:n (the subject maps to more than one object_id), n:1, 1:0, 0:1 or n:n group. Note that this is a convenience field that should be derivable from the mapping set." .

<http://w3id.org/sssom/mapping_set_description> a owl:ObjectProperty,
        linkml:SlotDefinition ;
    rdfs:label "mapping_set_description" ;
    rdfs:range linkml:String ;
    skos:definition "A description of the mapping set." .

<http://w3id.org/sssom/mapping_set_id> a owl:ObjectProperty,
        linkml:SlotDefinition ;
    rdfs:label "mapping_set_id" ;
    rdfs:range <http://w3id.org/sssom/Entity> ;
    skos:definition "A globally unique identifier for the mapping set (not each individual mapping). Should be IRI, ideally resolvable." .

<http://w3id.org/sssom/mapping_set_version> a owl:ObjectProperty,
        linkml:SlotDefinition ;
    rdfs:label "mapping_set_version" ;
    rdfs:range linkml:String ;
    skos:definition "A version string for the mapping." .

<http://w3id.org/sssom/mappings> a owl:ObjectProperty,
        linkml:SlotDefinition ;
    rdfs:label "mappings" ;
    rdfs:range <http://w3id.org/sssom/Mapping> ;
    skos:definition "Contains a list of mapping objects" .

<http://w3id.org/sssom/match_string> a owl:ObjectProperty,
        linkml:SlotDefinition ;
    rdfs:label "match_string" ;
    rdfs:range linkml:String ;
    skos:definition "String that is shared by subj/obj" .

<http://w3id.org/sssom/match_type> a owl:ObjectProperty,
        linkml:SlotDefinition ;
    rdfs:label "match_type" ;
    rdfs:range linkml:String ;
    skos:definition "ID from Match type (SSSOM:MatchType) branch of the SSSSOM Vocabulary. In the case of multiple match types for a single subject, predicate, object triplet, two seperate mappings must be specified." .

<http://w3id.org/sssom/object_category> a owl:ObjectProperty,
        linkml:SlotDefinition ;
    rdfs:label "object_category" ;
    rdfs:range linkml:String ;
    rdfs:subPropertyOf <http://w3id.org/sssom/object_field> ;
    skos:definition "The conceptual category to which the subject belongs to. This can be a string denoting the category or a term from a controlled vocabulary." .

<http://w3id.org/sssom/object_id> a owl:ObjectProperty,
        linkml:SlotDefinition ;
    rdfs:label "object_id" ;
    rdfs:range <http://w3id.org/sssom/Entity> ;
    rdfs:subPropertyOf <http://w3id.org/sssom/object_field> ;
    skos:definition "The ID of the object of the mapping." .

<http://w3id.org/sssom/object_label> a owl:ObjectProperty,
        linkml:SlotDefinition ;
    rdfs:label "object_label" ;
    rdfs:range linkml:String ;
    rdfs:subPropertyOf <http://w3id.org/sssom/object_field> ;
    skos:definition "The label of object of the mapping" .

<http://w3id.org/sssom/predicate_id> a owl:ObjectProperty,
        linkml:SlotDefinition ;
    rdfs:label "predicate_id" ;
    rdfs:range <http://w3id.org/sssom/Entity> ;
    skos:definition "The ID of the predicate or relation that relates the subject and object of this match." .

<http://w3id.org/sssom/predicate_label> a owl:ObjectProperty,
        linkml:SlotDefinition ;
    rdfs:label "predicate_label" ;
    rdfs:range linkml:String ;
    skos:definition "The label of the predicate/relation of the mapping" .

<http://w3id.org/sssom/semantic_similarity_score> a owl:ObjectProperty,
        linkml:SlotDefinition ;
    rdfs:label "semantic_similarity_score" ;
    rdfs:range linkml:Double ;
    skos:definition "A score between 0 and 1 to denote the semantic similarity, where 1 denotes equivalence." .

<http://w3id.org/sssom/source> a owl:ObjectProperty,
        linkml:SlotDefinition ;
    rdfs:label "source" ;
    rdfs:range linkml:String ;
    rdfs:subPropertyOf <http://w3id.org/sssom/entity_field> ;
    skos:definition "the database or ontology prefix of the entity" .

<http://w3id.org/sssom/subject_category> a owl:ObjectProperty,
        linkml:SlotDefinition ;
    rdfs:label "subject_category" ;
    rdfs:range linkml:String ;
    rdfs:subPropertyOf <http://w3id.org/sssom/subject_field> ;
    skos:definition "The conceptual category to which the subject belongs to. This can be a string denoting the category or a term from a controlled vocabulary." .

<http://w3id.org/sssom/subject_id> a owl:ObjectProperty,
        linkml:SlotDefinition ;
    rdfs:label "subject_id" ;
    rdfs:range <http://w3id.org/sssom/Entity> ;
    rdfs:subPropertyOf <http://w3id.org/sssom/subject_field> ;
    skos:definition "The ID of the subject of the mapping." .

<http://w3id.org/sssom/subject_label> a owl:ObjectProperty,
        linkml:SlotDefinition ;
    rdfs:label "subject_label" ;
    rdfs:range linkml:String ;
    rdfs:subPropertyOf <http://w3id.org/sssom/subject_field> ;
    skos:definition "The label of subject of the mapping" .

<http://w3id.org/sssom/Mapping> a owl:Class,
        linkml:ClassDefinition ;
    rdfs:label "mapping" ;
    rdfs:subClassOf [ a owl:Restriction ;
            owl:maxQualifiedCardinality 1 ;
<<<<<<< HEAD
            owl:onClass linkml:String ;
            owl:onProperty <http://w3id.org/sssom/mapping_date> ],
=======
            owl:onClass <http://w3id.org/sssom/Entity> ;
            owl:onProperty <http://w3id.org/sssom/object_match_field> ],
        [ a owl:Restriction ;
            owl:maxQualifiedCardinality 1 ;
            owl:onClass linkml:String ;
            owl:onProperty <http://w3id.org/sssom/predicate_label> ],
        [ a owl:Restriction ;
            owl:maxQualifiedCardinality 1 ;
            owl:onClass <http://w3id.org/sssom/Entity> ;
            owl:onProperty <http://w3id.org/sssom/subject_id> ],
>>>>>>> 0bec815c
        [ a owl:Restriction ;
            owl:maxQualifiedCardinality 1 ;
            owl:onClass linkml:Double ;
            owl:onProperty <http://w3id.org/sssom/semantic_similarity_score> ],
        [ a owl:Restriction ;
            owl:maxQualifiedCardinality 1 ;
            owl:onClass linkml:String ;
<<<<<<< HEAD
            owl:onProperty <http://w3id.org/sssom/mapping_provider> ],
        [ a owl:Restriction ;
            owl:maxQualifiedCardinality 1 ;
            owl:onClass linkml:String ;
            owl:onProperty <http://w3id.org/sssom/subject_preprocessing> ],
=======
            owl:onProperty <http://w3id.org/sssom/mapping_tool> ],
        [ a owl:Restriction ;
            owl:maxQualifiedCardinality 1 ;
            owl:onClass linkml:String ;
            owl:onProperty <http://w3id.org/sssom/see_also> ],
>>>>>>> 0bec815c
        [ a owl:Restriction ;
            owl:maxQualifiedCardinality 1 ;
            owl:onClass linkml:String ;
            owl:onProperty <http://w3id.org/sssom/match_string> ],
        [ a owl:Restriction ;
            owl:maxQualifiedCardinality 1 ;
<<<<<<< HEAD
            owl:onClass linkml:Double ;
            owl:onProperty <http://w3id.org/sssom/semantic_similarity_score> ],
        [ a owl:Restriction ;
            owl:maxQualifiedCardinality 1 ;
            owl:onClass linkml:String ;
            owl:onProperty <http://w3id.org/sssom/mapping_tool> ],
        [ a owl:Restriction ;
            owl:maxQualifiedCardinality 1 ;
            owl:onClass linkml:String ;
            owl:onProperty <http://w3id.org/sssom/match_type> ],
        [ a owl:Restriction ;
            owl:maxQualifiedCardinality 1 ;
            owl:onClass linkml:String ;
            owl:onProperty <http://w3id.org/sssom/predicate_label> ],
        [ a owl:Restriction ;
            owl:maxQualifiedCardinality 1 ;
            owl:onClass linkml:String ;
            owl:onProperty <http://w3id.org/sssom/object_label> ],
        [ a owl:Restriction ;
            owl:maxQualifiedCardinality 1 ;
            owl:onClass linkml:String ;
            owl:onProperty <http://w3id.org/sssom/subject_source> ],
        [ a owl:Restriction ;
            owl:maxQualifiedCardinality 1 ;
            owl:onClass <http://w3id.org/sssom/Entity> ;
            owl:onProperty <http://w3id.org/sssom/object_id> ],
        [ a owl:Restriction ;
            owl:maxQualifiedCardinality 1 ;
            owl:onClass linkml:String ;
            owl:onProperty <http://w3id.org/sssom/object_preprocessing> ],
        [ a owl:Restriction ;
            owl:maxQualifiedCardinality 1 ;
            owl:onClass <http://w3id.org/sssom/Entity> ;
            owl:onProperty <http://w3id.org/sssom/subject_id> ],
        [ a owl:Restriction ;
            owl:maxQualifiedCardinality 1 ;
            owl:onClass linkml:String ;
            owl:onProperty <http://w3id.org/sssom/subject_category> ],
        [ a owl:Restriction ;
            owl:maxQualifiedCardinality 1 ;
            owl:onClass linkml:String ;
            owl:onProperty <http://w3id.org/sssom/mapping_cardinality> ],
        [ a owl:Restriction ;
            owl:maxQualifiedCardinality 1 ;
            owl:onClass linkml:String ;
            owl:onProperty <http://w3id.org/sssom/creator_label> ],
        [ a owl:Restriction ;
            owl:maxQualifiedCardinality 1 ;
            owl:onClass <http://w3id.org/sssom/Entity> ;
            owl:onProperty <http://w3id.org/sssom/subject_match_field> ],
        [ a owl:Restriction ;
            owl:maxQualifiedCardinality 1 ;
            owl:onClass linkml:String ;
            owl:onProperty <http://w3id.org/sssom/subject_label> ],
        [ a owl:Restriction ;
            owl:maxQualifiedCardinality 1 ;
            owl:onClass linkml:String ;
            owl:onProperty <http://w3id.org/sssom/object_category> ],
        [ a owl:Restriction ;
            owl:maxQualifiedCardinality 1 ;
            owl:onClass linkml:String ;
            owl:onProperty <http://w3id.org/sssom/match_term_type> ],
        [ a owl:Restriction ;
            owl:maxQualifiedCardinality 1 ;
            owl:onClass linkml:Double ;
            owl:onProperty <http://w3id.org/sssom/confidence> ],
        [ a owl:Restriction ;
            owl:maxQualifiedCardinality 1 ;
            owl:onClass linkml:String ;
            owl:onProperty <http://w3id.org/sssom/object_source_version> ],
        [ a owl:Restriction ;
            owl:maxQualifiedCardinality 1 ;
            owl:onClass <http://w3id.org/sssom/Entity> ;
            owl:onProperty <http://w3id.org/sssom/predicate_id> ],
=======
            owl:onClass linkml:String ;
            owl:onProperty <http://w3id.org/sssom/subject_category> ],
        [ a owl:Restriction ;
            owl:maxQualifiedCardinality 1 ;
            owl:onClass linkml:String ;
            owl:onProperty <http://w3id.org/sssom/object_label> ],
        [ a owl:Restriction ;
            owl:maxQualifiedCardinality 1 ;
            owl:onClass linkml:String ;
            owl:onProperty <http://w3id.org/sssom/match_string> ],
        [ a owl:Restriction ;
            owl:maxQualifiedCardinality 1 ;
            owl:onClass linkml:String ;
            owl:onProperty <http://w3id.org/sssom/object_category> ],
        [ a owl:Restriction ;
            owl:maxQualifiedCardinality 1 ;
            owl:onClass linkml:String ;
            owl:onProperty <http://w3id.org/sssom/subject_preprocessing> ],
        [ a owl:Restriction ;
            owl:maxQualifiedCardinality 1 ;
            owl:onClass linkml:String ;
            owl:onProperty <http://w3id.org/sssom/license> ],
        [ a owl:Restriction ;
            owl:maxQualifiedCardinality 1 ;
            owl:onClass linkml:String ;
            owl:onProperty <http://w3id.org/sssom/object_source> ],
        [ a owl:Restriction ;
            owl:maxQualifiedCardinality 1 ;
            owl:onClass linkml:String ;
            owl:onProperty <http://w3id.org/sssom/subject_source> ],
        [ a owl:Restriction ;
            owl:maxQualifiedCardinality 1 ;
            owl:onClass <http://w3id.org/sssom/Entity> ;
            owl:onProperty <http://w3id.org/sssom/object_id> ],
        [ a owl:Restriction ;
            owl:maxQualifiedCardinality 1 ;
            owl:onClass <http://w3id.org/sssom/Entity> ;
            owl:onProperty <http://w3id.org/sssom/creator_id> ],
        [ a owl:Restriction ;
            owl:maxQualifiedCardinality 1 ;
            owl:onClass linkml:String ;
            owl:onProperty <http://w3id.org/sssom/match_type> ],
        [ a owl:Restriction ;
            owl:maxQualifiedCardinality 1 ;
            owl:onClass linkml:String ;
            owl:onProperty <http://w3id.org/sssom/other> ],
        [ a owl:Restriction ;
            owl:maxQualifiedCardinality 1 ;
            owl:onClass linkml:String ;
            owl:onProperty <http://w3id.org/sssom/mapping_provider> ],
        [ a owl:Restriction ;
            owl:maxQualifiedCardinality 1 ;
            owl:onClass linkml:String ;
            owl:onProperty <http://w3id.org/sssom/comment> ],
        [ a owl:Restriction ;
            owl:maxQualifiedCardinality 1 ;
            owl:onClass linkml:String ;
            owl:onProperty <http://w3id.org/sssom/subject_label> ],
        [ a owl:Restriction ;
            owl:maxQualifiedCardinality 1 ;
            owl:onClass <http://w3id.org/sssom/Entity> ;
            owl:onProperty <http://w3id.org/sssom/subject_match_field> ],
        [ a owl:Restriction ;
            owl:maxQualifiedCardinality 1 ;
            owl:onClass <http://w3id.org/sssom/Entity> ;
            owl:onProperty <http://w3id.org/sssom/predicate_id> ],
        [ a owl:Restriction ;
            owl:maxQualifiedCardinality 1 ;
            owl:onClass linkml:String ;
            owl:onProperty <http://w3id.org/sssom/mapping_cardinality> ],
        [ a owl:Restriction ;
            owl:maxQualifiedCardinality 1 ;
            owl:onClass linkml:String ;
            owl:onProperty <http://w3id.org/sssom/object_source_version> ],
        [ a owl:Restriction ;
            owl:maxQualifiedCardinality 1 ;
            owl:onClass linkml:String ;
            owl:onProperty <http://w3id.org/sssom/match_term_type> ],
>>>>>>> 0bec815c
        [ a owl:Restriction ;
            owl:maxQualifiedCardinality 1 ;
            owl:onClass linkml:Double ;
            owl:onProperty <http://w3id.org/sssom/information_content_mica_score> ],
<<<<<<< HEAD
        [ a owl:Restriction ;
            owl:maxQualifiedCardinality 1 ;
            owl:onClass <http://w3id.org/sssom/Entity> ;
            owl:onProperty <http://w3id.org/sssom/creator_id> ],
        [ a owl:Restriction ;
            owl:maxQualifiedCardinality 1 ;
            owl:onClass linkml:String ;
            owl:onProperty <http://w3id.org/sssom/comment> ],
=======
        [ a owl:Restriction ;
            owl:maxQualifiedCardinality 1 ;
            owl:onClass linkml:String ;
            owl:onProperty <http://w3id.org/sssom/mapping_date> ],
>>>>>>> 0bec815c
        [ a owl:Restriction ;
            owl:maxQualifiedCardinality 1 ;
            owl:onClass linkml:Double ;
            owl:onProperty <http://w3id.org/sssom/confidence> ],
        [ a owl:Restriction ;
            owl:maxQualifiedCardinality 1 ;
            owl:onClass linkml:String ;
<<<<<<< HEAD
            owl:onProperty <http://w3id.org/sssom/object_source> ],
        [ a owl:Restriction ;
            owl:maxQualifiedCardinality 1 ;
            owl:onClass linkml:String ;
            owl:onProperty <http://w3id.org/sssom/license> ],
        [ a owl:Restriction ;
            owl:maxQualifiedCardinality 1 ;
            owl:onClass <http://w3id.org/sssom/Entity> ;
            owl:onProperty <http://w3id.org/sssom/object_match_field> ],
        [ a owl:Restriction ;
            owl:maxQualifiedCardinality 1 ;
            owl:onClass linkml:String ;
            owl:onProperty <http://w3id.org/sssom/subject_source_version> ] ;
=======
            owl:onProperty <http://w3id.org/sssom/subject_source_version> ],
        [ a owl:Restriction ;
            owl:maxQualifiedCardinality 1 ;
            owl:onClass linkml:String ;
            owl:onProperty <http://w3id.org/sssom/creator_label> ] ;
>>>>>>> 0bec815c
    skos:definition "Represents an individual mapping between a pair of entities" ;
    skos:exactMatch owl:Axiom .

<http://w3id.org/sssom/comment> a owl:ObjectProperty,
        linkml:SlotDefinition ;
    rdfs:label "comment" ;
    rdfs:range linkml:String ;
    skos:definition "Free text field containing either curator notes or text generated by tool providing additional informative information." .

<http://w3id.org/sssom/creator_id> a owl:ObjectProperty,
        linkml:SlotDefinition ;
    rdfs:label "creator_id" ;
    rdfs:range <http://w3id.org/sssom/Entity> ;
    skos:definition "Identifies the persons or groups responsible for the creation of the mapping. Recommended to be a (pipe-separated) list of ORCIDs or otherwise identifying URLs, but any identifying string (such as name and affiliation) is permissible." .

<http://w3id.org/sssom/creator_label> a owl:ObjectProperty,
        linkml:SlotDefinition ;
    rdfs:label "creator_label" ;
    rdfs:range linkml:String ;
    skos:definition "A string identifying the creator of this mapping. In the spirit of provenance, consider to use creator_id instead." .

<http://w3id.org/sssom/license> a owl:ObjectProperty,
        linkml:SlotDefinition ;
    rdfs:label "license" ;
    rdfs:range linkml:String ;
    skos:definition "A url to the license of the mapping. In absence of a license we assume no license." .

<http://w3id.org/sssom/mapping_date> a owl:ObjectProperty,
        linkml:SlotDefinition ;
    rdfs:label "mapping_date" ;
    rdfs:range linkml:String ;
    skos:definition "The date the mapping was computed" .

<http://w3id.org/sssom/mapping_provider> a owl:ObjectProperty,
        linkml:SlotDefinition ;
    rdfs:label "mapping_provider" ;
    rdfs:range linkml:String ;
    skos:definition "URL pointing to the source that provided the mapping, for example an ontology that already contains the mappings." .

<http://w3id.org/sssom/mapping_tool> a owl:ObjectProperty,
        linkml:SlotDefinition ;
    rdfs:label "mapping_tool" ;
    rdfs:range linkml:String ;
    skos:definition "A reference to the tool or algorithm that was used to generate the mapping. Should be a URL pointing to more info about it, but can be free text." .

<http://w3id.org/sssom/match_term_type> a owl:ObjectProperty,
        linkml:SlotDefinition ;
    rdfs:label "match_term_type" ;
    rdfs:range linkml:String ;
    skos:definition "Specifies what type of terms are being matched (class, property, or individual). Value should be ID from Term Match (SSSOM:TermMatch) branch of the SSSSOM Vocabulary." .

<http://w3id.org/sssom/object_match_field> a owl:ObjectProperty,
        linkml:SlotDefinition ;
    rdfs:label "object_match_field" ;
    rdfs:range <http://w3id.org/sssom/Entity> ;
    skos:definition "A tuple of fields (term annotations on the object) that was used for the match. Should be used in conjunction with lexical and complexes matches, see SSSOM match types below." .

<http://w3id.org/sssom/object_preprocessing> a owl:ObjectProperty,
        linkml:SlotDefinition ;
    rdfs:label "object_preprocessing" ;
    rdfs:range linkml:String ;
    skos:definition "Method of preprocessing applied to the fields of the object. Tuple of IDs from “Pre-processing method” (SSSOM:PreprocessingMethod) branch of the SSSSOM Vocabulary." .

<http://w3id.org/sssom/object_source> a owl:ObjectProperty,
        linkml:SlotDefinition ;
    rdfs:label "object_source" ;
    rdfs:range linkml:String ;
    skos:definition "IRI of ontology source for the object. Version IRI preferred." .

<http://w3id.org/sssom/object_source_version> a owl:ObjectProperty,
        linkml:SlotDefinition ;
    rdfs:label "object_source_version" ;
    rdfs:range linkml:String ;
    skos:definition "Version IRI of the source of the object term." .

<http://w3id.org/sssom/other> a owl:ObjectProperty,
        linkml:SlotDefinition ;
    rdfs:label "other" ;
    rdfs:range linkml:String ;
    skos:definition "Pipe separated list of key value pairs for properties not part of the SSSOM spec. Can be used to encode additional provenance data." .

<http://w3id.org/sssom/see_also> a owl:ObjectProperty,
        linkml:SlotDefinition ;
    rdfs:label "see_also" ;
    rdfs:range linkml:String ;
    skos:definition "A URL specific for the mapping instance. E.g. for kboom we have a per-mapping image that shows surrounding axioms that drive probability. Could also be a github issue URL that discussed a complicated alignment" .

<http://w3id.org/sssom/subject_match_field> a owl:ObjectProperty,
        linkml:SlotDefinition ;
    rdfs:label "subject_match_field" ;
    rdfs:range <http://w3id.org/sssom/Entity> ;
    skos:definition "A tuple of fields (term annotations on the subject) that was used for the match. Should be used in conjunction with lexical and complexes matches, see SSSOM match types below." .

<http://w3id.org/sssom/subject_preprocessing> a owl:ObjectProperty,
        linkml:SlotDefinition ;
    rdfs:label "subject_preprocessing" ;
    rdfs:range linkml:String ;
    skos:definition "Method of preprocessing applied to the fields of the subject. Tuple of IDs from \"Pre-processing method\" (SSSOM:PreprocessingMethod) branch of the SSSSOM Vocabulary." .

<http://w3id.org/sssom/subject_source> a owl:ObjectProperty,
        linkml:SlotDefinition ;
    rdfs:label "subject_source" ;
    rdfs:range linkml:String ;
    skos:definition "IRI of ontology source for the subject. Version IRI preferred." .

<http://w3id.org/sssom/subject_source_version> a owl:ObjectProperty,
        linkml:SlotDefinition ;
    rdfs:label "subject_source_version" ;
    rdfs:range linkml:String ;
    skos:definition "Version IRI of the source of the subject term." .

<http://w3id.org/sssom/entity_field> a owl:ObjectProperty,
        linkml:SlotDefinition ;
    rdfs:label "entity_field" ;
    rdfs:range linkml:String ;
    skos:definition "grouping for normalized fields for entities" .

<http://w3id.org/sssom/object_field> a owl:ObjectProperty,
        linkml:SlotDefinition ;
    rdfs:label "object_field" ;
    rdfs:range linkml:String ;
    skos:definition "denormalized field representing aspect of a object" .

<http://w3id.org/sssom/subject_field> a owl:ObjectProperty,
        linkml:SlotDefinition ;
    rdfs:label "subject_field" ;
    rdfs:range linkml:String ;
    skos:definition "denormalized field representing aspect of a subject" .

linkml:ClassDefinition a owl:Class ;
    rdfs:label "class_definition" ;
    skos:definition "the definition of a class or interface" .

linkml:Double a owl:Class,
        linkml:TypeDefinition ;
    rdfs:label "double" ;
    rdfs:subClassOf [ a owl:Restriction ;
            owl:onDataRange xsd:double ;
            owl:onProperty linkml:topValue ;
            owl:qualifiedCardinality 1 ] ;
    skos:definition "A real number that conforms to the xsd:double specification" .

linkml:TypeDefinition a owl:Class ;
    rdfs:label "type_definition" ;
    skos:definition "A data type definition." .

linkml:topValue a owl:DatatypeProperty ;
    rdfs:label "value" .

<http://w3id.org/sssom/Entity> a owl:Class,
        linkml:ClassDefinition ;
    rdfs:label "entity" ;
    rdfs:subClassOf [ a owl:Restriction ;
<<<<<<< HEAD
=======
            owl:maxQualifiedCardinality 1 ;
            owl:onClass linkml:String ;
            owl:onProperty <http://w3id.org/sssom/source> ],
        [ a owl:Restriction ;
>>>>>>> 0bec815c
            owl:maxQualifiedCardinality 1 ;
            owl:onClass linkml:String ;
            owl:onProperty <http://w3id.org/sssom/category> ],
        [ a owl:Restriction ;
            owl:maxQualifiedCardinality 1 ;
            owl:onClass linkml:String ;
            owl:onProperty <http://w3id.org/sssom/label> ],
        [ a owl:Restriction ;
            owl:onClass linkml:String ;
<<<<<<< HEAD
            owl:onProperty <http://w3id.org/sssom/category> ],
        [ a owl:Restriction ;
            owl:onClass linkml:String ;
=======
>>>>>>> 0bec815c
            owl:onProperty <http://w3id.org/sssom/id> ;
            owl:qualifiedCardinality 1 ] ;
    skos:definition "Represents any entity that can be mapped, such as an OWL class or SKOS concept" ;
    skos:exactMatch rdf:Resource .

linkml:SlotDefinition a owl:Class ;
    rdfs:label "slot_definition" ;
    skos:definition "the definition of a property or a slot" .

linkml:String a owl:Class,
        linkml:TypeDefinition ;
    rdfs:label "string" ;
    rdfs:subClassOf [ a owl:Restriction ;
            owl:onDataRange xsd:string ;
            owl:onProperty linkml:topValue ;
            owl:qualifiedCardinality 1 ] ;
    skos:definition "A character string" .


<|MERGE_RESOLUTION|>--- conflicted
+++ resolved
@@ -11,53 +11,67 @@
     rdfs:label "mapping set" ;
     rdfs:subClassOf [ a owl:Restriction ;
             owl:maxQualifiedCardinality 1 ;
-<<<<<<< HEAD
+            owl:onClass linkml:String ;
+            owl:onProperty <http://w3id.org/sssom/mapping_provider> ],
+        [ a owl:Restriction ;
+            owl:maxQualifiedCardinality 1 ;
+            owl:onClass linkml:String ;
+            owl:onProperty <http://w3id.org/sssom/subject_source_version> ],
+        [ a owl:Restriction ;
+            owl:maxQualifiedCardinality 1 ;
+            owl:onClass linkml:String ;
+            owl:onProperty <http://w3id.org/sssom/object_source_version> ],
+        [ a owl:Restriction ;
+            owl:maxQualifiedCardinality 1 ;
+            owl:onClass linkml:String ;
+            owl:onProperty <http://w3id.org/sssom/mapping_date> ],
+        [ a owl:Restriction ;
+            owl:maxQualifiedCardinality 1 ;
+            owl:onClass linkml:String ;
+            owl:onProperty <http://w3id.org/sssom/other> ],
+        [ a owl:Restriction ;
+            owl:maxQualifiedCardinality 1 ;
+            owl:onClass linkml:String ;
+            owl:onProperty <http://w3id.org/sssom/license> ],
+        [ a owl:Restriction ;
+            owl:maxQualifiedCardinality 1 ;
+            owl:onClass <http://w3id.org/sssom/Entity> ;
+            owl:onProperty <http://w3id.org/sssom/object_match_field> ],
+        [ a owl:Restriction ;
+            owl:maxQualifiedCardinality 1 ;
+            owl:onClass linkml:String ;
+            owl:onProperty <http://w3id.org/sssom/see_also> ],
+        [ a owl:Restriction ;
+            owl:maxQualifiedCardinality 1 ;
             owl:onClass <http://w3id.org/sssom/Entity> ;
             owl:onProperty <http://w3id.org/sssom/subject_match_field> ],
         [ a owl:Restriction ;
             owl:maxQualifiedCardinality 1 ;
             owl:onClass linkml:String ;
+            owl:onProperty <http://w3id.org/sssom/mapping_set_description> ],
+        [ a owl:Restriction ;
+            owl:maxQualifiedCardinality 1 ;
+            owl:onClass linkml:String ;
+            owl:onProperty <http://w3id.org/sssom/mapping_tool> ],
+        [ a owl:Restriction ;
+            owl:maxQualifiedCardinality 1 ;
+            owl:onClass linkml:String ;
             owl:onProperty <http://w3id.org/sssom/match_term_type> ],
-=======
-            owl:onClass linkml:String ;
-            owl:onProperty <http://w3id.org/sssom/mapping_provider> ],
-        [ a owl:Restriction ;
-            owl:maxQualifiedCardinality 1 ;
-            owl:onClass linkml:String ;
-            owl:onProperty <http://w3id.org/sssom/subject_source_version> ],
-        [ a owl:Restriction ;
-            owl:maxQualifiedCardinality 1 ;
-            owl:onClass linkml:String ;
-            owl:onProperty <http://w3id.org/sssom/object_source_version> ],
->>>>>>> 0bec815c
-        [ a owl:Restriction ;
-            owl:maxQualifiedCardinality 1 ;
-            owl:onClass linkml:String ;
-            owl:onProperty <http://w3id.org/sssom/mapping_date> ],
-        [ a owl:Restriction ;
-            owl:maxQualifiedCardinality 1 ;
-            owl:onClass linkml:String ;
-<<<<<<< HEAD
-            owl:onProperty <http://w3id.org/sssom/subject_preprocessing> ],
-        [ a owl:Restriction ;
-            owl:maxQualifiedCardinality 1 ;
-            owl:onClass linkml:String ;
-            owl:onProperty <http://w3id.org/sssom/other> ],
-        [ a owl:Restriction ;
-            owl:maxQualifiedCardinality 1 ;
-            owl:onClass linkml:String ;
-            owl:onProperty <http://w3id.org/sssom/mapping_provider> ],
+        [ a owl:Restriction ;
+            owl:maxQualifiedCardinality 1 ;
+            owl:onClass linkml:String ;
+            owl:onProperty <http://w3id.org/sssom/object_preprocessing> ],
         [ a owl:Restriction ;
             owl:allValuesFrom <http://w3id.org/sssom/Mapping> ;
             owl:onProperty <http://w3id.org/sssom/mappings> ],
         [ a owl:Restriction ;
             owl:maxQualifiedCardinality 1 ;
             owl:onClass linkml:String ;
-            owl:onProperty <http://w3id.org/sssom/object_source_version> ],
-        [ a owl:Restriction ;
-            owl:maxQualifiedCardinality 1 ;
-            owl:onClass linkml:String ;
-            owl:onProperty <http://w3id.org/sssom/subject_source_version> ],
+            owl:onProperty <http://w3id.org/sssom/creator_label> ],
+        [ a owl:Restriction ;
+            owl:maxQualifiedCardinality 1 ;
+            owl:onClass linkml:String ;
+            owl:onProperty <http://w3id.org/sssom/subject_preprocessing> ],
         [ a owl:Restriction ;
             owl:maxQualifiedCardinality 1 ;
             owl:onClass linkml:String ;
@@ -65,107 +79,23 @@
         [ a owl:Restriction ;
             owl:maxQualifiedCardinality 1 ;
             owl:onClass linkml:String ;
-            owl:onProperty <http://w3id.org/sssom/creator_label> ],
+            owl:onProperty <http://w3id.org/sssom/object_source> ],
         [ a owl:Restriction ;
             owl:maxQualifiedCardinality 1 ;
             owl:onClass linkml:String ;
             owl:onProperty <http://w3id.org/sssom/subject_source> ],
         [ a owl:Restriction ;
             owl:maxQualifiedCardinality 1 ;
-            owl:onClass linkml:String ;
-            owl:onProperty <http://w3id.org/sssom/see_also> ],
-=======
-            owl:onProperty <http://w3id.org/sssom/other> ],
-        [ a owl:Restriction ;
-            owl:maxQualifiedCardinality 1 ;
-            owl:onClass linkml:String ;
-            owl:onProperty <http://w3id.org/sssom/license> ],
-        [ a owl:Restriction ;
-            owl:maxQualifiedCardinality 1 ;
-            owl:onClass <http://w3id.org/sssom/Entity> ;
-            owl:onProperty <http://w3id.org/sssom/object_match_field> ],
-        [ a owl:Restriction ;
-            owl:maxQualifiedCardinality 1 ;
-            owl:onClass linkml:String ;
-            owl:onProperty <http://w3id.org/sssom/see_also> ],
-        [ a owl:Restriction ;
-            owl:maxQualifiedCardinality 1 ;
-            owl:onClass <http://w3id.org/sssom/Entity> ;
-            owl:onProperty <http://w3id.org/sssom/subject_match_field> ],
-        [ a owl:Restriction ;
-            owl:maxQualifiedCardinality 1 ;
-            owl:onClass linkml:String ;
-            owl:onProperty <http://w3id.org/sssom/mapping_set_description> ],
-        [ a owl:Restriction ;
-            owl:maxQualifiedCardinality 1 ;
-            owl:onClass linkml:String ;
-            owl:onProperty <http://w3id.org/sssom/mapping_tool> ],
-        [ a owl:Restriction ;
-            owl:maxQualifiedCardinality 1 ;
-            owl:onClass linkml:String ;
-            owl:onProperty <http://w3id.org/sssom/match_term_type> ],
-        [ a owl:Restriction ;
-            owl:maxQualifiedCardinality 1 ;
-            owl:onClass linkml:String ;
-            owl:onProperty <http://w3id.org/sssom/object_preprocessing> ],
-        [ a owl:Restriction ;
-            owl:allValuesFrom <http://w3id.org/sssom/Mapping> ;
-            owl:onProperty <http://w3id.org/sssom/mappings> ],
->>>>>>> 0bec815c
-        [ a owl:Restriction ;
-            owl:maxQualifiedCardinality 1 ;
-            owl:onClass linkml:String ;
-            owl:onProperty <http://w3id.org/sssom/creator_label> ],
-        [ a owl:Restriction ;
-            owl:maxQualifiedCardinality 1 ;
-            owl:onClass linkml:String ;
-<<<<<<< HEAD
-            owl:onProperty <http://w3id.org/sssom/object_preprocessing> ],
-        [ a owl:Restriction ;
-            owl:maxQualifiedCardinality 1 ;
-            owl:onClass <http://w3id.org/sssom/Entity> ;
-            owl:onProperty <http://w3id.org/sssom/object_match_field> ],
-        [ a owl:Restriction ;
-            owl:maxQualifiedCardinality 1 ;
-            owl:onClass linkml:String ;
-            owl:onProperty <http://w3id.org/sssom/mapping_set_description> ],
-=======
-            owl:onProperty <http://w3id.org/sssom/subject_preprocessing> ],
-        [ a owl:Restriction ;
-            owl:maxQualifiedCardinality 1 ;
-            owl:onClass linkml:String ;
-            owl:onProperty <http://w3id.org/sssom/comment> ],
->>>>>>> 0bec815c
-        [ a owl:Restriction ;
-            owl:maxQualifiedCardinality 1 ;
-            owl:onClass linkml:String ;
-            owl:onProperty <http://w3id.org/sssom/object_source> ],
-        [ a owl:Restriction ;
-            owl:maxQualifiedCardinality 1 ;
-<<<<<<< HEAD
-            owl:onClass <http://w3id.org/sssom/Entity> ;
-            owl:onProperty <http://w3id.org/sssom/creator_id> ],
-=======
-            owl:onClass linkml:String ;
-            owl:onProperty <http://w3id.org/sssom/subject_source> ],
->>>>>>> 0bec815c
-        [ a owl:Restriction ;
-            owl:maxQualifiedCardinality 1 ;
             owl:onClass <http://w3id.org/sssom/Entity> ;
             owl:onProperty <http://w3id.org/sssom/mapping_set_id> ],
         [ a owl:Restriction ;
             owl:maxQualifiedCardinality 1 ;
-            owl:onClass <http://w3id.org/sssom/Entity> ;
-            owl:onProperty <http://w3id.org/sssom/mapping_set_id> ],
-        [ a owl:Restriction ;
-            owl:maxQualifiedCardinality 1 ;
-<<<<<<< HEAD
-            owl:onClass linkml:String ;
-            owl:onProperty <http://w3id.org/sssom/mapping_set_version> ] ;
-=======
+            owl:onClass linkml:String ;
+            owl:onProperty <http://w3id.org/sssom/mapping_set_version> ],
+        [ a owl:Restriction ;
+            owl:maxQualifiedCardinality 1 ;
             owl:onClass <http://w3id.org/sssom/Entity> ;
             owl:onProperty <http://w3id.org/sssom/creator_id> ] ;
->>>>>>> 0bec815c
     skos:definition "Represents a set of mappings" .
 
 <http://w3id.org/sssom/equivalent_property> a owl:ObjectProperty,
@@ -197,19 +127,11 @@
     dcterms:license "https://creativecommons.org/publicdomain/zero/1.0/" ;
     rdfs:seeAlso "https://github.com/OBOFoundry/SSSOM" ;
     skos:definition "Datamodel for Simple Standard for Sharing Ontology Mappings (SSSOM)" ;
-<<<<<<< HEAD
-    linkml:generation_date "2021-06-15 11:27" ;
-    linkml:metamodel_version "1.7.0" ;
-    linkml:source_file "sssom.yaml" ;
-    linkml:source_file_date "Tue Jun 15 10:47:42 2021" ;
-    linkml:source_file_size 9899 .
-=======
     linkml:generation_date "2021-06-17 16:27" ;
     linkml:metamodel_version "1.7.0" ;
     linkml:source_file "sssom.yaml" ;
     linkml:source_file_date "Thu Jun 17 16:25:04 2021" ;
     linkml:source_file_size 9957 .
->>>>>>> 0bec815c
 
 <http://w3id.org/sssom/scope> a owl:ObjectProperty,
         linkml:SlotDefinition ;
@@ -484,10 +406,6 @@
     rdfs:label "mapping" ;
     rdfs:subClassOf [ a owl:Restriction ;
             owl:maxQualifiedCardinality 1 ;
-<<<<<<< HEAD
-            owl:onClass linkml:String ;
-            owl:onProperty <http://w3id.org/sssom/mapping_date> ],
-=======
             owl:onClass <http://w3id.org/sssom/Entity> ;
             owl:onProperty <http://w3id.org/sssom/object_match_field> ],
         [ a owl:Restriction ;
@@ -498,7 +416,6 @@
             owl:maxQualifiedCardinality 1 ;
             owl:onClass <http://w3id.org/sssom/Entity> ;
             owl:onProperty <http://w3id.org/sssom/subject_id> ],
->>>>>>> 0bec815c
         [ a owl:Restriction ;
             owl:maxQualifiedCardinality 1 ;
             owl:onClass linkml:Double ;
@@ -506,88 +423,103 @@
         [ a owl:Restriction ;
             owl:maxQualifiedCardinality 1 ;
             owl:onClass linkml:String ;
-<<<<<<< HEAD
+            owl:onProperty <http://w3id.org/sssom/mapping_tool> ],
+        [ a owl:Restriction ;
+            owl:maxQualifiedCardinality 1 ;
+            owl:onClass linkml:String ;
+            owl:onProperty <http://w3id.org/sssom/see_also> ],
+        [ a owl:Restriction ;
+            owl:maxQualifiedCardinality 1 ;
+            owl:onClass linkml:String ;
+            owl:onProperty <http://w3id.org/sssom/object_preprocessing> ],
+        [ a owl:Restriction ;
+            owl:maxQualifiedCardinality 1 ;
+            owl:onClass linkml:String ;
+            owl:onProperty <http://w3id.org/sssom/subject_category> ],
+        [ a owl:Restriction ;
+            owl:maxQualifiedCardinality 1 ;
+            owl:onClass linkml:String ;
+            owl:onProperty <http://w3id.org/sssom/object_label> ],
+        [ a owl:Restriction ;
+            owl:maxQualifiedCardinality 1 ;
+            owl:onClass linkml:String ;
+            owl:onProperty <http://w3id.org/sssom/match_string> ],
+        [ a owl:Restriction ;
+            owl:maxQualifiedCardinality 1 ;
+            owl:onClass linkml:String ;
+            owl:onProperty <http://w3id.org/sssom/object_category> ],
+        [ a owl:Restriction ;
+            owl:maxQualifiedCardinality 1 ;
+            owl:onClass linkml:String ;
+            owl:onProperty <http://w3id.org/sssom/subject_preprocessing> ],
+        [ a owl:Restriction ;
+            owl:maxQualifiedCardinality 1 ;
+            owl:onClass linkml:String ;
+            owl:onProperty <http://w3id.org/sssom/license> ],
+        [ a owl:Restriction ;
+            owl:maxQualifiedCardinality 1 ;
+            owl:onClass linkml:String ;
+            owl:onProperty <http://w3id.org/sssom/object_source> ],
+        [ a owl:Restriction ;
+            owl:maxQualifiedCardinality 1 ;
+            owl:onClass linkml:String ;
+            owl:onProperty <http://w3id.org/sssom/subject_source> ],
+        [ a owl:Restriction ;
+            owl:maxQualifiedCardinality 1 ;
+            owl:onClass <http://w3id.org/sssom/Entity> ;
+            owl:onProperty <http://w3id.org/sssom/object_id> ],
+        [ a owl:Restriction ;
+            owl:maxQualifiedCardinality 1 ;
+            owl:onClass <http://w3id.org/sssom/Entity> ;
+            owl:onProperty <http://w3id.org/sssom/creator_id> ],
+        [ a owl:Restriction ;
+            owl:maxQualifiedCardinality 1 ;
+            owl:onClass linkml:String ;
+            owl:onProperty <http://w3id.org/sssom/match_type> ],
+        [ a owl:Restriction ;
+            owl:maxQualifiedCardinality 1 ;
+            owl:onClass linkml:String ;
+            owl:onProperty <http://w3id.org/sssom/other> ],
+        [ a owl:Restriction ;
+            owl:maxQualifiedCardinality 1 ;
+            owl:onClass linkml:String ;
             owl:onProperty <http://w3id.org/sssom/mapping_provider> ],
         [ a owl:Restriction ;
             owl:maxQualifiedCardinality 1 ;
             owl:onClass linkml:String ;
-            owl:onProperty <http://w3id.org/sssom/subject_preprocessing> ],
-=======
-            owl:onProperty <http://w3id.org/sssom/mapping_tool> ],
-        [ a owl:Restriction ;
-            owl:maxQualifiedCardinality 1 ;
-            owl:onClass linkml:String ;
-            owl:onProperty <http://w3id.org/sssom/see_also> ],
->>>>>>> 0bec815c
-        [ a owl:Restriction ;
-            owl:maxQualifiedCardinality 1 ;
-            owl:onClass linkml:String ;
-            owl:onProperty <http://w3id.org/sssom/match_string> ],
-        [ a owl:Restriction ;
-            owl:maxQualifiedCardinality 1 ;
-<<<<<<< HEAD
+            owl:onProperty <http://w3id.org/sssom/comment> ],
+        [ a owl:Restriction ;
+            owl:maxQualifiedCardinality 1 ;
+            owl:onClass linkml:String ;
+            owl:onProperty <http://w3id.org/sssom/subject_label> ],
+        [ a owl:Restriction ;
+            owl:maxQualifiedCardinality 1 ;
+            owl:onClass <http://w3id.org/sssom/Entity> ;
+            owl:onProperty <http://w3id.org/sssom/subject_match_field> ],
+        [ a owl:Restriction ;
+            owl:maxQualifiedCardinality 1 ;
+            owl:onClass <http://w3id.org/sssom/Entity> ;
+            owl:onProperty <http://w3id.org/sssom/predicate_id> ],
+        [ a owl:Restriction ;
+            owl:maxQualifiedCardinality 1 ;
+            owl:onClass linkml:String ;
+            owl:onProperty <http://w3id.org/sssom/mapping_cardinality> ],
+        [ a owl:Restriction ;
+            owl:maxQualifiedCardinality 1 ;
+            owl:onClass linkml:String ;
+            owl:onProperty <http://w3id.org/sssom/object_source_version> ],
+        [ a owl:Restriction ;
+            owl:maxQualifiedCardinality 1 ;
+            owl:onClass linkml:String ;
+            owl:onProperty <http://w3id.org/sssom/match_term_type> ],
+        [ a owl:Restriction ;
+            owl:maxQualifiedCardinality 1 ;
             owl:onClass linkml:Double ;
-            owl:onProperty <http://w3id.org/sssom/semantic_similarity_score> ],
-        [ a owl:Restriction ;
-            owl:maxQualifiedCardinality 1 ;
-            owl:onClass linkml:String ;
-            owl:onProperty <http://w3id.org/sssom/mapping_tool> ],
-        [ a owl:Restriction ;
-            owl:maxQualifiedCardinality 1 ;
-            owl:onClass linkml:String ;
-            owl:onProperty <http://w3id.org/sssom/match_type> ],
-        [ a owl:Restriction ;
-            owl:maxQualifiedCardinality 1 ;
-            owl:onClass linkml:String ;
-            owl:onProperty <http://w3id.org/sssom/predicate_label> ],
-        [ a owl:Restriction ;
-            owl:maxQualifiedCardinality 1 ;
-            owl:onClass linkml:String ;
-            owl:onProperty <http://w3id.org/sssom/object_label> ],
-        [ a owl:Restriction ;
-            owl:maxQualifiedCardinality 1 ;
-            owl:onClass linkml:String ;
-            owl:onProperty <http://w3id.org/sssom/subject_source> ],
-        [ a owl:Restriction ;
-            owl:maxQualifiedCardinality 1 ;
-            owl:onClass <http://w3id.org/sssom/Entity> ;
-            owl:onProperty <http://w3id.org/sssom/object_id> ],
-        [ a owl:Restriction ;
-            owl:maxQualifiedCardinality 1 ;
-            owl:onClass linkml:String ;
-            owl:onProperty <http://w3id.org/sssom/object_preprocessing> ],
-        [ a owl:Restriction ;
-            owl:maxQualifiedCardinality 1 ;
-            owl:onClass <http://w3id.org/sssom/Entity> ;
-            owl:onProperty <http://w3id.org/sssom/subject_id> ],
-        [ a owl:Restriction ;
-            owl:maxQualifiedCardinality 1 ;
-            owl:onClass linkml:String ;
-            owl:onProperty <http://w3id.org/sssom/subject_category> ],
-        [ a owl:Restriction ;
-            owl:maxQualifiedCardinality 1 ;
-            owl:onClass linkml:String ;
-            owl:onProperty <http://w3id.org/sssom/mapping_cardinality> ],
-        [ a owl:Restriction ;
-            owl:maxQualifiedCardinality 1 ;
-            owl:onClass linkml:String ;
-            owl:onProperty <http://w3id.org/sssom/creator_label> ],
-        [ a owl:Restriction ;
-            owl:maxQualifiedCardinality 1 ;
-            owl:onClass <http://w3id.org/sssom/Entity> ;
-            owl:onProperty <http://w3id.org/sssom/subject_match_field> ],
-        [ a owl:Restriction ;
-            owl:maxQualifiedCardinality 1 ;
-            owl:onClass linkml:String ;
-            owl:onProperty <http://w3id.org/sssom/subject_label> ],
-        [ a owl:Restriction ;
-            owl:maxQualifiedCardinality 1 ;
-            owl:onClass linkml:String ;
-            owl:onProperty <http://w3id.org/sssom/object_category> ],
-        [ a owl:Restriction ;
-            owl:maxQualifiedCardinality 1 ;
-            owl:onClass linkml:String ;
-            owl:onProperty <http://w3id.org/sssom/match_term_type> ],
+            owl:onProperty <http://w3id.org/sssom/information_content_mica_score> ],
+        [ a owl:Restriction ;
+            owl:maxQualifiedCardinality 1 ;
+            owl:onClass linkml:String ;
+            owl:onProperty <http://w3id.org/sssom/mapping_date> ],
         [ a owl:Restriction ;
             owl:maxQualifiedCardinality 1 ;
             owl:onClass linkml:Double ;
@@ -595,138 +527,11 @@
         [ a owl:Restriction ;
             owl:maxQualifiedCardinality 1 ;
             owl:onClass linkml:String ;
-            owl:onProperty <http://w3id.org/sssom/object_source_version> ],
-        [ a owl:Restriction ;
-            owl:maxQualifiedCardinality 1 ;
-            owl:onClass <http://w3id.org/sssom/Entity> ;
-            owl:onProperty <http://w3id.org/sssom/predicate_id> ],
-=======
-            owl:onClass linkml:String ;
-            owl:onProperty <http://w3id.org/sssom/subject_category> ],
-        [ a owl:Restriction ;
-            owl:maxQualifiedCardinality 1 ;
-            owl:onClass linkml:String ;
-            owl:onProperty <http://w3id.org/sssom/object_label> ],
-        [ a owl:Restriction ;
-            owl:maxQualifiedCardinality 1 ;
-            owl:onClass linkml:String ;
-            owl:onProperty <http://w3id.org/sssom/match_string> ],
-        [ a owl:Restriction ;
-            owl:maxQualifiedCardinality 1 ;
-            owl:onClass linkml:String ;
-            owl:onProperty <http://w3id.org/sssom/object_category> ],
-        [ a owl:Restriction ;
-            owl:maxQualifiedCardinality 1 ;
-            owl:onClass linkml:String ;
-            owl:onProperty <http://w3id.org/sssom/subject_preprocessing> ],
-        [ a owl:Restriction ;
-            owl:maxQualifiedCardinality 1 ;
-            owl:onClass linkml:String ;
-            owl:onProperty <http://w3id.org/sssom/license> ],
-        [ a owl:Restriction ;
-            owl:maxQualifiedCardinality 1 ;
-            owl:onClass linkml:String ;
-            owl:onProperty <http://w3id.org/sssom/object_source> ],
-        [ a owl:Restriction ;
-            owl:maxQualifiedCardinality 1 ;
-            owl:onClass linkml:String ;
-            owl:onProperty <http://w3id.org/sssom/subject_source> ],
-        [ a owl:Restriction ;
-            owl:maxQualifiedCardinality 1 ;
-            owl:onClass <http://w3id.org/sssom/Entity> ;
-            owl:onProperty <http://w3id.org/sssom/object_id> ],
-        [ a owl:Restriction ;
-            owl:maxQualifiedCardinality 1 ;
-            owl:onClass <http://w3id.org/sssom/Entity> ;
-            owl:onProperty <http://w3id.org/sssom/creator_id> ],
-        [ a owl:Restriction ;
-            owl:maxQualifiedCardinality 1 ;
-            owl:onClass linkml:String ;
-            owl:onProperty <http://w3id.org/sssom/match_type> ],
-        [ a owl:Restriction ;
-            owl:maxQualifiedCardinality 1 ;
-            owl:onClass linkml:String ;
-            owl:onProperty <http://w3id.org/sssom/other> ],
-        [ a owl:Restriction ;
-            owl:maxQualifiedCardinality 1 ;
-            owl:onClass linkml:String ;
-            owl:onProperty <http://w3id.org/sssom/mapping_provider> ],
-        [ a owl:Restriction ;
-            owl:maxQualifiedCardinality 1 ;
-            owl:onClass linkml:String ;
-            owl:onProperty <http://w3id.org/sssom/comment> ],
-        [ a owl:Restriction ;
-            owl:maxQualifiedCardinality 1 ;
-            owl:onClass linkml:String ;
-            owl:onProperty <http://w3id.org/sssom/subject_label> ],
-        [ a owl:Restriction ;
-            owl:maxQualifiedCardinality 1 ;
-            owl:onClass <http://w3id.org/sssom/Entity> ;
-            owl:onProperty <http://w3id.org/sssom/subject_match_field> ],
-        [ a owl:Restriction ;
-            owl:maxQualifiedCardinality 1 ;
-            owl:onClass <http://w3id.org/sssom/Entity> ;
-            owl:onProperty <http://w3id.org/sssom/predicate_id> ],
-        [ a owl:Restriction ;
-            owl:maxQualifiedCardinality 1 ;
-            owl:onClass linkml:String ;
-            owl:onProperty <http://w3id.org/sssom/mapping_cardinality> ],
-        [ a owl:Restriction ;
-            owl:maxQualifiedCardinality 1 ;
-            owl:onClass linkml:String ;
-            owl:onProperty <http://w3id.org/sssom/object_source_version> ],
-        [ a owl:Restriction ;
-            owl:maxQualifiedCardinality 1 ;
-            owl:onClass linkml:String ;
-            owl:onProperty <http://w3id.org/sssom/match_term_type> ],
->>>>>>> 0bec815c
-        [ a owl:Restriction ;
-            owl:maxQualifiedCardinality 1 ;
-            owl:onClass linkml:Double ;
-            owl:onProperty <http://w3id.org/sssom/information_content_mica_score> ],
-<<<<<<< HEAD
-        [ a owl:Restriction ;
-            owl:maxQualifiedCardinality 1 ;
-            owl:onClass <http://w3id.org/sssom/Entity> ;
-            owl:onProperty <http://w3id.org/sssom/creator_id> ],
-        [ a owl:Restriction ;
-            owl:maxQualifiedCardinality 1 ;
-            owl:onClass linkml:String ;
-            owl:onProperty <http://w3id.org/sssom/comment> ],
-=======
-        [ a owl:Restriction ;
-            owl:maxQualifiedCardinality 1 ;
-            owl:onClass linkml:String ;
-            owl:onProperty <http://w3id.org/sssom/mapping_date> ],
->>>>>>> 0bec815c
-        [ a owl:Restriction ;
-            owl:maxQualifiedCardinality 1 ;
-            owl:onClass linkml:Double ;
-            owl:onProperty <http://w3id.org/sssom/confidence> ],
-        [ a owl:Restriction ;
-            owl:maxQualifiedCardinality 1 ;
-            owl:onClass linkml:String ;
-<<<<<<< HEAD
-            owl:onProperty <http://w3id.org/sssom/object_source> ],
-        [ a owl:Restriction ;
-            owl:maxQualifiedCardinality 1 ;
-            owl:onClass linkml:String ;
-            owl:onProperty <http://w3id.org/sssom/license> ],
-        [ a owl:Restriction ;
-            owl:maxQualifiedCardinality 1 ;
-            owl:onClass <http://w3id.org/sssom/Entity> ;
-            owl:onProperty <http://w3id.org/sssom/object_match_field> ],
-        [ a owl:Restriction ;
-            owl:maxQualifiedCardinality 1 ;
-            owl:onClass linkml:String ;
-            owl:onProperty <http://w3id.org/sssom/subject_source_version> ] ;
-=======
             owl:onProperty <http://w3id.org/sssom/subject_source_version> ],
         [ a owl:Restriction ;
             owl:maxQualifiedCardinality 1 ;
             owl:onClass linkml:String ;
             owl:onProperty <http://w3id.org/sssom/creator_label> ] ;
->>>>>>> 0bec815c
     skos:definition "Represents an individual mapping between a pair of entities" ;
     skos:exactMatch owl:Axiom .
 
@@ -880,13 +685,10 @@
         linkml:ClassDefinition ;
     rdfs:label "entity" ;
     rdfs:subClassOf [ a owl:Restriction ;
-<<<<<<< HEAD
-=======
             owl:maxQualifiedCardinality 1 ;
             owl:onClass linkml:String ;
             owl:onProperty <http://w3id.org/sssom/source> ],
         [ a owl:Restriction ;
->>>>>>> 0bec815c
             owl:maxQualifiedCardinality 1 ;
             owl:onClass linkml:String ;
             owl:onProperty <http://w3id.org/sssom/category> ],
@@ -896,12 +698,6 @@
             owl:onProperty <http://w3id.org/sssom/label> ],
         [ a owl:Restriction ;
             owl:onClass linkml:String ;
-<<<<<<< HEAD
-            owl:onProperty <http://w3id.org/sssom/category> ],
-        [ a owl:Restriction ;
-            owl:onClass linkml:String ;
-=======
->>>>>>> 0bec815c
             owl:onProperty <http://w3id.org/sssom/id> ;
             owl:qualifiedCardinality 1 ] ;
     skos:definition "Represents any entity that can be mapped, such as an OWL class or SKOS concept" ;
