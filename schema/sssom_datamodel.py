--- conflicted
+++ resolved
@@ -1,9 +1,5 @@
 # Auto generated from sssom.yaml by pythongen.py version: 0.9.0
-<<<<<<< HEAD
-# Generation date: 2021-05-31 20:53
-=======
 # Generation date: 2021-05-31 21:44
->>>>>>> 55055f18
 # Schema: sssom
 #
 # id: http://w3id.org/sssom/schema/
@@ -187,7 +183,7 @@
     object_source: Optional[str] = None
     object_source_version: Optional[str] = None
     mapping_provider: Optional[str] = None
-    mapping_cardinality: Optional[Union[str, "MappingCardinalityEnum"]] = None
+    mapping_cardinality: Optional[str] = None
     mapping_tool: Optional[str] = None
     mapping_date: Optional[str] = None
     confidence: Optional[float] = None
@@ -255,8 +251,8 @@
         if self.mapping_provider is not None and not isinstance(self.mapping_provider, str):
             self.mapping_provider = str(self.mapping_provider)
 
-        if self.mapping_cardinality is not None and not isinstance(self.mapping_cardinality, MappingCardinalityEnum):
-            self.mapping_cardinality = MappingCardinalityEnum(self.mapping_cardinality)
+        if self.mapping_cardinality is not None and not isinstance(self.mapping_cardinality, str):
+            self.mapping_cardinality = str(self.mapping_cardinality)
 
         if self.mapping_tool is not None and not isinstance(self.mapping_tool, str):
             self.mapping_tool = str(self.mapping_tool)
@@ -339,26 +335,7 @@
 
 
 # Enumerations
-class MappingCardinalityEnum(EnumDefinitionImpl):
-
-    _defn = EnumDefinition(
-        name="MappingCardinalityEnum",
-    )
-
-    @classmethod
-    def _addvals(cls):
-        setattr(cls, "61",
-                PermissibleValue(text="61") )
-        setattr(cls, "1:n",
-                PermissibleValue(text="1:n") )
-        setattr(cls, "n:1",
-                PermissibleValue(text="n:1") )
-        setattr(cls, "60",
-                PermissibleValue(text="60") )
-        setattr(cls, "0:1",
-                PermissibleValue(text="0:1") )
-        setattr(cls, "n:n",
-                PermissibleValue(text="n:n") )
+
 
 # Slots
 class slots:
@@ -449,7 +426,7 @@
                    model_uri=SSSOM.mapping_provider, domain=None, range=Optional[str])
 
 slots.mapping_cardinality = Slot(uri=SSSOM.mapping_cardinality, name="mapping_cardinality", curie=SSSOM.curie('mapping_cardinality'),
-                   model_uri=SSSOM.mapping_cardinality, domain=None, range=Optional[Union[str, "MappingCardinalityEnum"]])
+                   model_uri=SSSOM.mapping_cardinality, domain=None, range=Optional[str])
 
 slots.mapping_tool = Slot(uri=SSSOM.mapping_tool, name="mapping_tool", curie=SSSOM.curie('mapping_tool'),
                    model_uri=SSSOM.mapping_tool, domain=None, range=Optional[str])
