{
<<<<<<< HEAD
   "_comments": "Auto generated from sssom.yaml by jsonldcontextgen.py version: 0.1.1\n    Generation date: 2021-06-15 11:27\n    Schema: sssom\n    \n    id: http://w3id.org/sssom/schema/\n    description: Datamodel for Simple Standard for Sharing Ontology Mappings (SSSOM)\n    license: https://creativecommons.org/publicdomain/zero/1.0/\n    ",
=======
   "_comments": "Auto generated from sssom.yaml by jsonldcontextgen.py version: 0.1.1\n    Generation date: 2021-06-17 16:27\n    Schema: sssom\n    \n    id: http://w3id.org/sssom/schema/\n    description: Datamodel for Simple Standard for Sharing Ontology Mappings (SSSOM)\n    license: https://creativecommons.org/publicdomain/zero/1.0/\n    ",
>>>>>>> 0bec815c
   "@context": {
      "dc": "http://purl.org/dc/terms/",
      "dcterms": "http://purl.org/dc/terms/",
      "linkml": "https://w3id.org/linkml/",
      "oboInOwl": "http://www.geneontology.org/formats/oboInOwl#",
      "owl": "http://www.w3.org/2002/07/owl#",
      "rdf": "http://www.w3.org/1999/02/22-rdf-syntax-ns#",
      "rdfs": "http://www.w3.org/2000/01/rdf-schema#",
      "sssom": "http://w3id.org/sssom/",
      "@vocab": "http://w3id.org/sssom/",
      "confidence": {
         "@type": "xsd:double"
      },
      "creator_id": {
         "@type": "@id"
      },
      "id": "@id",
      "information_content_mica_score": {
         "@type": "xsd:double"
      },
      "mapping_set_id": {
         "@type": "@id"
      },
      "mappings": {
         "@type": "@id"
      },
      "object_id": {
         "@type": "@id",
         "@id": "owl:annotatedTarget"
      },
      "object_match_field": {
         "@type": "@id"
      },
      "predicate_id": {
         "@type": "@id",
         "@id": "owl:annotatedProperty"
      },
      "semantic_similarity_score": {
         "@type": "xsd:double"
      },
      "subject_id": {
         "@type": "@id",
         "@id": "owl:annotatedSource"
      },
      "subject_match_field": {
         "@type": "@id"
      },
      "Mapping": {
         "@id": "owl:Axiom"
      }
   }
}
<|MERGE_RESOLUTION|>--- conflicted
+++ resolved
@@ -1,9 +1,5 @@
 {
-<<<<<<< HEAD
-   "_comments": "Auto generated from sssom.yaml by jsonldcontextgen.py version: 0.1.1\n    Generation date: 2021-06-15 11:27\n    Schema: sssom\n    \n    id: http://w3id.org/sssom/schema/\n    description: Datamodel for Simple Standard for Sharing Ontology Mappings (SSSOM)\n    license: https://creativecommons.org/publicdomain/zero/1.0/\n    ",
-=======
    "_comments": "Auto generated from sssom.yaml by jsonldcontextgen.py version: 0.1.1\n    Generation date: 2021-06-17 16:27\n    Schema: sssom\n    \n    id: http://w3id.org/sssom/schema/\n    description: Datamodel for Simple Standard for Sharing Ontology Mappings (SSSOM)\n    license: https://creativecommons.org/publicdomain/zero/1.0/\n    ",
->>>>>>> 0bec815c
    "@context": {
       "dc": "http://purl.org/dc/terms/",
       "dcterms": "http://purl.org/dc/terms/",
