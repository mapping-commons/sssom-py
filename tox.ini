--- conflicted
+++ resolved
@@ -34,10 +34,7 @@
 deps =
     flake8
     flake8-black
-<<<<<<< HEAD
     flake8-colors
     pep8-naming
-=======
     flake8-isort
->>>>>>> fd6f15f8
 description = Run the flake8 code quality checker.