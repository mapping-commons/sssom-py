--- conflicted
+++ resolved
@@ -8,11 +8,8 @@
     lint
     flake8
     mypy
-<<<<<<< HEAD
+    manifest
     docs
-=======
-    manifest
->>>>>>> c3dd0cac
     py
 
 [testenv]
@@ -56,7 +53,11 @@
 commands = mypy --install-types --non-interactive --ignore-missing-imports sssom/ setup.py
 description = Run the mypy tool to check static typing on the project.
 
-<<<<<<< HEAD
+[testenv:manifest]
+deps = check-manifest
+skip_install = true
+commands = check-manifest
+
 [testenv:docs]
 extras =
     docs
@@ -71,15 +72,10 @@
     /bin/cp
     /bin/cat
     /bin/mkdir
-    # The following 3 redundant commands make it work on GitHub Actions
+# The following 3 redundant commands make it work on GitHub Actions
     /usr/bin/cp
     /usr/bin/cat
     /usr/bin/mkdir
-=======
-[testenv:manifest]
-deps = check-manifest
-skip_install = true
-commands = check-manifest
 
 ####################
 # Deployment tools #
@@ -100,5 +96,4 @@
     twine >= 1.5.0
 commands =
     {[testenv:build]commands}
-    twine upload --skip-existing dist/*
->>>>>>> c3dd0cac
+    twine upload --skip-existing dist/*