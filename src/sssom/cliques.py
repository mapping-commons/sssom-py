--- conflicted
+++ resolved
@@ -8,14 +8,7 @@
 
 import networkx as nx
 import pandas as pd
-<<<<<<< HEAD
-from curies import Converter
-
-# from .sssom_datamodel import Mapping
 from sssom_schema import Mapping, MappingSet
-=======
-from sssom_schema import Mapping
->>>>>>> 92b7ae21
 
 from sssom.constants import (
     OWL_DIFFERENT_FROM,
