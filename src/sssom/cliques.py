--- conflicted
+++ resolved
@@ -88,10 +88,6 @@
     for i, component in enumerate(components):
         for curie in component:
             curie_to_component[curie] = i
-<<<<<<< HEAD
-
-    documents = [MappingSetDocument.empty(converter=doc.converter) for _ in range(len(components))]
-=======
     documents = [
         MappingSetDocument(
             converter=doc.converter,
@@ -102,7 +98,6 @@
         )
         for _ in components
     ]
->>>>>>> fda75658
 
     if not isinstance(doc.mapping_set.mappings, list):
         raise TypeError
