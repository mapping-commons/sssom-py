--- conflicted
+++ resolved
@@ -398,7 +398,106 @@
         self.df.drop(columns=condensed, inplace=True)
         return condensed
 
-<<<<<<< HEAD
+    def infer_cardinality(self, scope: Optional[List[str]] = None) -> None:
+        """Infer cardinality values in the set.
+
+        This method will automatically fill the `mapping_cardinality` slot for
+        all records in the set, overwriting any pre-existing values.
+
+        See <https://mapping-commons.github.io/sssom/spec-model/#mapping-cardinality-and-cardinality-scope>
+        for more information about cardinality computation,
+        <https://mapping-commons.github.io/sssom/spec-model/#literal-mappings>
+        for how to deal with literal mapping records, and
+        <https://mapping-commons.github.io/sssom/spec-model/#representing-unmapped-entities>
+        for how to deal with mapping records involving `sssom:NoTermFound`.
+
+        :param scope: A list of slot names that defines the subset of the
+                      records in which cardinality will be computed. For
+                      example, with a scope of `['predicate_id']`, for any
+                      given record the cardinality will be computed relatively
+                      to the subset of records that have the same predicate.
+                      The default is an empty list, meaning that cardinality is
+                      computed relatively to the entire set of records.
+        """
+        if scope is None:
+            scope = []
+
+        #: Unique subjects for any given object
+        subjects_by_object: defaultdict[str, set[str]] = defaultdict(set)
+        #: Unique objects for any given subject
+        objects_by_subject: defaultdict[str, set[str]] = defaultdict(set)
+
+        schema = SSSOMSchemaView()
+        unknown_slots = [slot for slot in scope if slot not in schema.mapping_slots]
+        if len(unknown_slots) > 0:
+            logging.warning(f"Ignoring invalid slot name(s): {unknown_slots}.")
+            scope = list(set(scope) - set(unknown_slots))
+
+        # Helper function to transform a row into a string that represents
+        # a subject (or object) in a given scope; `side` is either `subject`
+        # or `object`.
+        def _to_string(row: dict[str, Any], side: str) -> str:
+            # We prepend a one-letter code (`L` or `E`) to the actual subject
+            # or object so that literal and non-literal mapping records are
+            # always distinguishable and can be counted separately.
+            if row.get(f"{side}_type") == "rdfs literal":
+                s = "L\0" + row.get(f"{side}_label", "")
+            else:
+                s = "E\0" + row.get(f"{side}_id", "")
+            for slot in scope:
+                s += "\0" + row.get(slot, "")
+            return s
+
+        # We iterate over the records a first time to collect the different
+        # objects mapped to each subject and vice versa
+        for _, row in self.df.iterrows():
+            if row.get(SUBJECT_ID) == NO_TERM_FOUND or row.get(OBJECT_ID) == NO_TERM_FOUND:
+                # Mappings to sssom:NoTermFound are ignored for cardinality computations
+                continue
+
+            subj = _to_string(row, "subject")
+            obj = _to_string(row, "object")
+
+            subjects_by_object[obj].add(subj)
+            objects_by_subject[subj].add(obj)
+
+        # Second iteration to compute the actual cardinality values. Since we
+        # must not modify a row while we are iterating over the dataframe, we
+        # collect the values in a separate array.
+        cards = []
+        for _, row in self.df.iterrows():
+            # Special cases involving sssom:NoTermFound on either side
+            if row.get(SUBJECT_ID) == NO_TERM_FOUND:
+                if row.get(OBJECT_ID) == NO_TERM_FOUND:
+                    cards.append("0:0")
+                else:
+                    cards.append("0:1")
+            elif row.get(OBJECT_ID) == NO_TERM_FOUND:
+                cards.append("1:0")
+            else:
+                # General case
+                n_subjects = len(subjects_by_object[_to_string(row, "object")])
+                n_objects = len(objects_by_subject[_to_string(row, "subject")])
+
+                if n_subjects == 1:
+                    if n_objects == 1:
+                        cards.append("1:1")
+                    else:
+                        cards.append("1:n")
+                else:
+                    if n_objects == 1:
+                        cards.append("n:1")
+                    else:
+                        cards.append("n:n")
+
+        # Add the computed values to the dataframe
+        self.df[MAPPING_CARDINALITY] = cards
+        if len(scope) > 0:
+            self.df[CARDINALITY_SCOPE] = "|".join(scope)
+        else:
+            # No scope, so remove any pre-existing "cardinality_scope" column
+            self.df.drop(columns=CARDINALITY_SCOPE, inplace=True, errors="ignore")
+
     def get_compatible_version(self) -> str:
         """Get the minimum version of SSSOM this set is compatible with."""
         schema = SSSOMSchemaView()
@@ -444,107 +543,6 @@
             return tuple(int(s) for s in version.split("."))
 
         return max(versions, key=_version_to_compare_key)
-=======
-    def infer_cardinality(self, scope: Optional[List[str]] = None) -> None:
-        """Infer cardinality values in the set.
-
-        This method will automatically fill the `mapping_cardinality` slot for
-        all records in the set, overwriting any pre-existing values.
-
-        See <https://mapping-commons.github.io/sssom/spec-model/#mapping-cardinality-and-cardinality-scope>
-        for more information about cardinality computation,
-        <https://mapping-commons.github.io/sssom/spec-model/#literal-mappings>
-        for how to deal with literal mapping records, and
-        <https://mapping-commons.github.io/sssom/spec-model/#representing-unmapped-entities>
-        for how to deal with mapping records involving `sssom:NoTermFound`.
-
-        :param scope: A list of slot names that defines the subset of the
-                      records in which cardinality will be computed. For
-                      example, with a scope of `['predicate_id']`, for any
-                      given record the cardinality will be computed relatively
-                      to the subset of records that have the same predicate.
-                      The default is an empty list, meaning that cardinality is
-                      computed relatively to the entire set of records.
-        """
-        if scope is None:
-            scope = []
-
-        #: Unique subjects for any given object
-        subjects_by_object: defaultdict[str, set[str]] = defaultdict(set)
-        #: Unique objects for any given subject
-        objects_by_subject: defaultdict[str, set[str]] = defaultdict(set)
-
-        schema = SSSOMSchemaView()
-        unknown_slots = [slot for slot in scope if slot not in schema.mapping_slots]
-        if len(unknown_slots) > 0:
-            logging.warning(f"Ignoring invalid slot name(s): {unknown_slots}.")
-            scope = list(set(scope) - set(unknown_slots))
-
-        # Helper function to transform a row into a string that represents
-        # a subject (or object) in a given scope; `side` is either `subject`
-        # or `object`.
-        def _to_string(row: dict[str, Any], side: str) -> str:
-            # We prepend a one-letter code (`L` or `E`) to the actual subject
-            # or object so that literal and non-literal mapping records are
-            # always distinguishable and can be counted separately.
-            if row.get(f"{side}_type") == "rdfs literal":
-                s = "L\0" + row.get(f"{side}_label", "")
-            else:
-                s = "E\0" + row.get(f"{side}_id", "")
-            for slot in scope:
-                s += "\0" + row.get(slot, "")
-            return s
-
-        # We iterate over the records a first time to collect the different
-        # objects mapped to each subject and vice versa
-        for _, row in self.df.iterrows():
-            if row.get(SUBJECT_ID) == NO_TERM_FOUND or row.get(OBJECT_ID) == NO_TERM_FOUND:
-                # Mappings to sssom:NoTermFound are ignored for cardinality computations
-                continue
-
-            subj = _to_string(row, "subject")
-            obj = _to_string(row, "object")
-
-            subjects_by_object[obj].add(subj)
-            objects_by_subject[subj].add(obj)
-
-        # Second iteration to compute the actual cardinality values. Since we
-        # must not modify a row while we are iterating over the dataframe, we
-        # collect the values in a separate array.
-        cards = []
-        for _, row in self.df.iterrows():
-            # Special cases involving sssom:NoTermFound on either side
-            if row.get(SUBJECT_ID) == NO_TERM_FOUND:
-                if row.get(OBJECT_ID) == NO_TERM_FOUND:
-                    cards.append("0:0")
-                else:
-                    cards.append("0:1")
-            elif row.get(OBJECT_ID) == NO_TERM_FOUND:
-                cards.append("1:0")
-            else:
-                # General case
-                n_subjects = len(subjects_by_object[_to_string(row, "object")])
-                n_objects = len(objects_by_subject[_to_string(row, "subject")])
-
-                if n_subjects == 1:
-                    if n_objects == 1:
-                        cards.append("1:1")
-                    else:
-                        cards.append("1:n")
-                else:
-                    if n_objects == 1:
-                        cards.append("n:1")
-                    else:
-                        cards.append("n:n")
-
-        # Add the computed values to the dataframe
-        self.df[MAPPING_CARDINALITY] = cards
-        if len(scope) > 0:
-            self.df[CARDINALITY_SCOPE] = "|".join(scope)
-        else:
-            # No scope, so remove any pre-existing "cardinality_scope" column
-            self.df.drop(columns=CARDINALITY_SCOPE, inplace=True, errors="ignore")
->>>>>>> 0c885365
 
 
 def _standardize_curie_or_iri(curie_or_iri: str, *, converter: Converter) -> str:
