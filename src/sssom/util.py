"""Utility functions."""

import itertools as itt
import json
import logging
import os
import re
from collections import defaultdict
from dataclasses import dataclass, field
from functools import reduce
from pathlib import Path
from string import punctuation
<<<<<<< HEAD
from typing import Any, DefaultDict, Dict, List, Optional, Set, TextIO, Tuple, Union
=======
from typing import (
    Any,
    ChainMap,
    DefaultDict,
    Dict,
    List,
    Mapping,
    Optional,
    Set,
    TextIO,
    Tuple,
    Union,
)
>>>>>>> 035bbd44

import curies
import numpy as np
import pandas as pd
import validators
import yaml
from curies import Converter
from jsonschema import ValidationError
from linkml_runtime.linkml_model.types import Uriorcurie
from sssom_schema import Mapping as SSSOM_Mapping
from sssom_schema import slots

from .constants import (
    COLUMN_INVERT_DICTIONARY,
    COMMENT,
    CONFIDENCE,
    MAPPING_JUSTIFICATION,
    MAPPING_SET_ID,
    MAPPING_SET_SOURCE,
    OBJECT_CATEGORY,
    OBJECT_ID,
    OBJECT_LABEL,
    OBJECT_SOURCE,
    OBO_HAS_DB_XREF,
    OWL_DIFFERENT_FROM,
    OWL_EQUIVALENT_CLASS,
    PREDICATE_ID,
    PREDICATE_INVERT_DICTIONARY,
    PREDICATE_LIST,
    PREDICATE_MODIFIER,
    PREDICATE_MODIFIER_NOT,
    RDFS_SUBCLASS_OF,
    SCHEMA_YAML,
    SEMAPV,
    SKOS_BROAD_MATCH,
    SKOS_CLOSE_MATCH,
    SKOS_EXACT_MATCH,
    SKOS_NARROW_MATCH,
    SKOS_RELATED_MATCH,
    SSSOM_BUILT_IN_PREFIXES,
    SSSOM_SUPERCLASS_OF,
    SSSOM_URI_PREFIX,
    SUBJECT_CATEGORY,
    SUBJECT_ID,
    SUBJECT_LABEL,
    SUBJECT_SOURCE,
    SSSOMSchemaView,
)
from .context import ensure_converter, get_converter
from .sssom_document import MappingSetDocument
from .typehints import Metadata, MetadataType, get_default_metadata

#: The key that's used in the YAML section of an SSSOM file
PREFIX_MAP_KEY = "curie_map"

SSSOM_DEFAULT_RDF_SERIALISATION = "turtle"

URI_SSSOM_MAPPINGS = f"{SSSOM_URI_PREFIX}mappings"

#: The 4 columns whose combination would be used as primary keys while merging/grouping
KEY_FEATURES = [SUBJECT_ID, PREDICATE_ID, OBJECT_ID, PREDICATE_MODIFIER]
TRIPLES_IDS = [SUBJECT_ID, PREDICATE_ID, OBJECT_ID]


@dataclass
class MappingSetDataFrame:
    """A collection of mappings represented as a DataFrame, together with additional metadata."""

    df: pd.DataFrame
    converter: Converter = field(default_factory=get_converter)
    metadata: MetadataType = field(default_factory=get_default_metadata)

    def backfill_converter_in_place(self):
        """Add any missing default parts to the converter."""
        self.converter = ensure_converter(self.converter)

    @property
    def prefix_map(self):
        """Get a bijective prefix map."""
        return self.converter.bimap

    def merge(self, *msdfs: "MappingSetDataFrame", inplace: bool = True) -> "MappingSetDataFrame":
        """Merge two MappingSetDataframes.

        :param msdfs: Multiple/Single MappingSetDataFrame(s) to merge with self
        :param inplace: If true, msdf2 is merged into the calling MappingSetDataFrame,
                        if false, it simply return the merged data frame.
        :return: Merged MappingSetDataFrame
        """
        msdf = merge_msdf(self, *msdfs)
        if inplace:
            self.df = msdf.df
            self.converter = msdf.converter
            self.metadata = msdf.metadata
            return self
        else:
            return msdf

    def __str__(self) -> str:  # noqa:D105
        description = "SSSOM data table \n"
        description += f"Number of prefixes: {len(self.converter)} \n"
        if self.metadata is None:
            description += "No metadata available \n"
        else:
            description += f"Metadata: {json.dumps(self.metadata)} \n"
        if self.df is None:
            description += "No dataframe available"
        else:
            description += f"Number of mappings: {len(self.df.index)} \n"
            description += "\nFirst rows of data: \n"
            description += self.df.head().to_string() + "\n"
            description += "\nLast rows of data: \n"
            description += self.df.tail().to_string() + "\n"
        return description

    def clean_prefix_map(self, strict: bool = True) -> None:
        """Remove unused prefixes from the internal prefix map based on the internal dataframe."""
        prefixes = get_prefixes_used_in_table(self.df)
        if self.metadata:
            prefixes.update(get_prefixes_used_in_metadata(self.metadata))
        self.converter = self.converter.get_subconverter(prefixes)

    def remove_mappings(self, msdf: "MappingSetDataFrame") -> None:
        """Remove mappings in right msdf from left msdf.

        :param msdf: MappingSetDataframe object to be removed from primary msdf object.
        """
        merge_on = KEY_FEATURES.copy()
        if self.df is not None and PREDICATE_MODIFIER not in self.df.columns:
            merge_on.remove(PREDICATE_MODIFIER)

        self.df = (
            pd.merge(
                self.df,
                msdf.df,
                on=merge_on,
                how="outer",
                suffixes=("", "_2"),
                indicator=True,
            )
            .query("_merge == 'left_only'")
            .drop("_merge", axis=1)
            .reset_index(drop=True)
        )

        self.df = self.df[self.df.columns.drop(list(self.df.filter(regex=r"_2")))]
        self.clean_prefix_map()


@dataclass
class EntityPair:
    """
    A tuple of entities.

    Note that (e1,e2) == (e2,e1)
    """

    subject_entity: Uriorcurie
    object_entity: Uriorcurie

    def __hash__(self) -> int:  # noqa:D105
        if self.subject_entity <= self.object_entity:
            t = self.subject_entity, self.object_entity
        else:
            t = self.object_entity, self.subject_entity
        return hash(t)


@dataclass
class MappingSetDiff:
    """
    Represents a difference between two mapping sets.

    Currently this is limited to diffs at the level of entity-pairs.
    For example, if file1 has A owl:equivalentClass B, and file2 has A skos:closeMatch B,
    this is considered a mapping in common.
    """

    unique_tuples1: Optional[Set[EntityPair]] = None
    unique_tuples2: Optional[Set[EntityPair]] = None
    common_tuples: Optional[Set[EntityPair]] = None

    combined_dataframe: Optional[pd.DataFrame] = None
    """
    Dataframe that combines with left and right dataframes with information injected into
    the comment column
    """


def parse(filename: Union[str, Path]) -> pd.DataFrame:
    """Parse a TSV to a pandas frame."""
    logging.info(f"Parsing {filename}")
    return pd.read_csv(filename, sep="\t", comment="#")


def collapse(df: pd.DataFrame) -> pd.DataFrame:
    """Collapse rows with same S/P/O and combines confidence."""
    df2 = df.groupby([SUBJECT_ID, PREDICATE_ID, OBJECT_ID])[CONFIDENCE].apply(max).reset_index()
    return df2


def sort_sssom(df: pd.DataFrame) -> pd.DataFrame:
    """Sort SSSOM by columns.

    :param df: SSSOM DataFrame to be sorted.
    :return: Sorted SSSOM DataFrame
    """
    df.sort_values(by=sorted(df.columns), ascending=False, inplace=True)
    return df


def filter_redundant_rows(df: pd.DataFrame, ignore_predicate: bool = False) -> pd.DataFrame:
    """Remove rows if there is another row with same S/O and higher confidence.

    :param df: Pandas DataFrame to filter
    :param ignore_predicate: If true, the predicate_id column is ignored, defaults to False
    :return: Filtered pandas DataFrame
    """
    # tie-breaker
    # create a 'sort' method and then replce the following line by sort()
    df = sort_sssom(df)
    # df[CONFIDENCE] = df[CONFIDENCE].apply(lambda x: x + random.random() / 10000)
    confidence_in_original = CONFIDENCE in df.columns
    df, nan_df = assign_default_confidence(df)
    if ignore_predicate:
        key = [SUBJECT_ID, OBJECT_ID]
    else:
        key = [SUBJECT_ID, OBJECT_ID, PREDICATE_ID]
    dfmax: pd.DataFrame
    dfmax = df.groupby(key, as_index=False)[CONFIDENCE].apply(max).drop_duplicates()
    max_conf: Dict[Tuple[str, ...], float] = {}
    for _, row in dfmax.iterrows():
        if ignore_predicate:
            max_conf[(row[SUBJECT_ID], row[OBJECT_ID])] = row[CONFIDENCE]
        else:
            max_conf[(row[SUBJECT_ID], row[OBJECT_ID], row[PREDICATE_ID])] = row[CONFIDENCE]
    if ignore_predicate:
        df = df[
            df.apply(
                lambda x: x[CONFIDENCE] >= max_conf[(x[SUBJECT_ID], x[OBJECT_ID])],
                axis=1,
            )
        ]
    else:
        df = df[
            df.apply(
                lambda x: x[CONFIDENCE] >= max_conf[(x[SUBJECT_ID], x[OBJECT_ID], x[PREDICATE_ID])],
                axis=1,
            )
        ]
    # We are preserving confidence = NaN rows without making assumptions.
    # This means that there are potential duplicate mappings
    # FutureWarning: The frame.append method is deprecated and
    # will be removed from pandas in a future version.
    # Use pandas.concat instead.
    # return_df = df.append(nan_df).drop_duplicates()
    confidence_reconciled_df = pd.concat([df, nan_df]).drop_duplicates()

    # Reconciling dataframe rows based on the predicates with equal confidence.
    if PREDICATE_MODIFIER in confidence_reconciled_df.columns:
        tmp_df = confidence_reconciled_df[
            [SUBJECT_ID, OBJECT_ID, PREDICATE_ID, CONFIDENCE, PREDICATE_MODIFIER]
        ]
        tmp_df = tmp_df[tmp_df[PREDICATE_MODIFIER] != PREDICATE_MODIFIER_NOT].drop(
            PREDICATE_MODIFIER, axis=1
        )
    else:
        tmp_df = confidence_reconciled_df[[SUBJECT_ID, OBJECT_ID, PREDICATE_ID, CONFIDENCE]]
    tmp_df_grp = tmp_df.groupby([SUBJECT_ID, OBJECT_ID, CONFIDENCE], as_index=False).count()
    tmp_df_grp = tmp_df_grp[tmp_df_grp[PREDICATE_ID] > 1].drop(PREDICATE_ID, axis=1)
    non_predicate_reconciled_df = (
        confidence_reconciled_df.merge(
            tmp_df_grp, on=list(tmp_df_grp.columns), how="left", indicator=True
        )
        .query('_merge == "left_only"')
        .drop(columns="_merge")
    )

    multiple_predicate_df = (
        confidence_reconciled_df.merge(
            tmp_df_grp, on=list(tmp_df_grp.columns), how="right", indicator=True
        )
        .query('_merge == "both"')
        .drop(columns="_merge")
    )

    return_df = non_predicate_reconciled_df
    for _, row in tmp_df_grp.iterrows():
        logic_df = multiple_predicate_df[list(tmp_df_grp.columns)] == row
        concerned_row_index = logic_df[logic_df[list(tmp_df_grp.columns)]].dropna().index
        concerned_df = multiple_predicate_df.iloc[concerned_row_index]
        # Go down the hierarchical list of PREDICATE_LIST and grab the first match
        return_df = pd.concat(
            [get_row_based_on_hierarchy(concerned_df), return_df], axis=0
        ).drop_duplicates()

    if not confidence_in_original:
        return_df = return_df.drop(columns=[CONFIDENCE], axis=1)
    return return_df


def get_row_based_on_hierarchy(df: pd.DataFrame):
    """Get row based on hierarchy of predicates.

    The hierarchy is as follows:
    # owl:equivalentClass
    # owl:equivalentProperty
    # rdfs:subClassOf
    # rdfs:subPropertyOf
    # owl:sameAs
    # skos:exactMatch
    # skos:closeMatch
    # skos:broadMatch
    # skos:narrowMatch
    # oboInOwl:hasDbXref
    # skos:relatedMatch
    # rdfs:seeAlso

    :param df: Dataframe containing multiple predicates for same subject and object.
    :return: Dataframe with a single row which ranks higher in the hierarchy.
    """
    for pred in PREDICATE_LIST:
        hierarchical_df = df[df[PREDICATE_ID] == pred]
        if not hierarchical_df.empty:
            return hierarchical_df


def assign_default_confidence(
    df: pd.DataFrame,
) -> Tuple[pd.DataFrame, pd.DataFrame]:
    """Assign :data:`numpy.nan` to confidence that are blank.

    :param df: SSSOM DataFrame
    :return: A Tuple consisting of the original DataFrame and dataframe consisting of empty confidence values.
    """
    # Get rows having numpy.NaN as confidence
    if df is None:
        ValueError("DataFrame cannot be empty to 'assign_default_confidence'.")
    new_df = df.copy()
    if CONFIDENCE not in new_df.columns:
        new_df[CONFIDENCE] = 0.0  # np.NaN
        nan_df = pd.DataFrame(columns=new_df.columns)
    else:
        new_df = df[~df[CONFIDENCE].isna()]
        nan_df = df[df[CONFIDENCE].isna()]
    return new_df, nan_df


def remove_unmatched(df: pd.DataFrame) -> pd.DataFrame:
    """Remove rows where no match is found.

    TODO: https://github.com/OBOFoundry/SSSOM/issues/28
    :param df: Pandas DataFrame
    :return: Pandas DataFrame with 'PREDICATE_ID' not 'noMatch'.
    """
    return df[df[PREDICATE_ID] != "noMatch"]


def create_entity(identifier: str, mappings: Dict[str, Any]) -> Uriorcurie:
    """
    Create an Entity object.

    :param identifier: Entity Id
    :param mappings: Mapping dictionary
    :return: An Entity object
    """
    entity = Uriorcurie(identifier)  # Entity(id=identifier)
    for key, value in mappings.items():
        if key in entity:
            entity[key] = value
    return entity


def group_mappings(df: pd.DataFrame) -> Dict[EntityPair, List[pd.Series]]:
    """Group mappings by EntityPairs."""
    mappings: DefaultDict[EntityPair, List[pd.Series]] = defaultdict(list)
    for _, row in df.iterrows():
        subject_entity = create_entity(
            identifier=row[SUBJECT_ID],
            mappings={
                "label": SUBJECT_LABEL,
                "category": SUBJECT_CATEGORY,
                "source": SUBJECT_SOURCE,
            },
        )
        object_entity = create_entity(
            identifier=row[OBJECT_ID],
            mappings={
                "label": OBJECT_LABEL,
                "category": OBJECT_CATEGORY,
                "source": OBJECT_SOURCE,
            },
        )
        mappings[EntityPair(subject_entity, object_entity)].append(row)
    return dict(mappings)


def compare_dataframes(df1: pd.DataFrame, df2: pd.DataFrame) -> MappingSetDiff:
    """Perform a diff between two SSSOM dataframes.

    :param df1: A mapping dataframe
    :param df2: A mapping dataframe
    :returns: A mapping set diff

    .. warning:: currently does not discriminate between mappings with different predicates
    """
    mappings1 = group_mappings(df1.copy())
    mappings2 = group_mappings(df2.copy())
    tuples1 = set(mappings1.keys())
    tuples2 = set(mappings2.keys())
    d = MappingSetDiff()
    d.unique_tuples1 = tuples1.difference(tuples2)
    d.unique_tuples2 = tuples2.difference(tuples1)
    d.common_tuples = tuples1.intersection(tuples2)
    all_tuples = tuples1.union(tuples2)
    all_ids = set()
    for t in all_tuples:
        all_ids.update({t.subject_entity, t.object_entity})
    rows = []
    for t in d.unique_tuples1:
        for r in mappings1[t]:
            r[COMMENT] = "UNIQUE_1"
        rows += mappings1[t]
    for t in d.unique_tuples2:
        for r in mappings2[t]:
            r[COMMENT] = "UNIQUE_2"
        rows += mappings2[t]
    for t in d.common_tuples:
        new_rows = mappings1[t] + mappings2[t]
        for r in new_rows:
            r[COMMENT] = "COMMON_TO_BOTH"
        rows += new_rows
    # for r in rows:
    #    r['other'] = 'synthesized sssom file'
    d.combined_dataframe = pd.DataFrame(rows).drop_duplicates()
    return d


def add_default_confidence(df: pd.DataFrame, confidence: float = np.NAN) -> pd.DataFrame:
    """Add `confidence` column to DataFrame if absent and initializes to 0.95.

    If `confidence` column already exists, only fill in the None ones by 0.95.

    :param df: DataFrame whose `confidence` column needs to be filled.
    :return: DataFrame with a complete `confidence` column.
    """
    if CONFIDENCE in df.columns:
        df[CONFIDENCE] = df[CONFIDENCE].apply(lambda x: confidence * x if x is not None else x)
        df[CONFIDENCE].fillna(float(confidence), inplace=True)
    else:
        df[CONFIDENCE] = float(confidence)

    return df


def dataframe_to_ptable(
    df: pd.DataFrame, *, inverse_factor: float = None, default_confidence: float = None
):
    """Export a KBOOM table.

    :param df: Pandas DataFrame
    :param inverse_factor: Multiplier to (1 - confidence), defaults to 0.5
    :param default_confidence: Default confidence to be assigned if absent.
    :raises ValueError: Predicate value error
    :raises ValueError: Predicate type value error
    :return: List of rows
    """
    if not inverse_factor:
        inverse_factor = 0.5

    if default_confidence:
        df = add_default_confidence(df, default_confidence)

    df = collapse(df)
    rows = []
    for _, row in df.iterrows():
        subject_id = row[SUBJECT_ID]
        object_id = row[OBJECT_ID]
        confidence = row[CONFIDENCE]
        # confidence of inverse
        # e.g. if Pr(super) = 0.2, then Pr(sub) = (1-0.2) * IF
        inverse_confidence = (1.0 - confidence) * inverse_factor
        residual_confidence = (1 - (confidence + inverse_confidence)) / 2.0

        predicate = row[PREDICATE_ID]
        if predicate == OWL_EQUIVALENT_CLASS:
            predicate_type = PREDICATE_EQUIVALENT
        elif predicate == SKOS_EXACT_MATCH:
            predicate_type = PREDICATE_EQUIVALENT
        elif predicate == SKOS_CLOSE_MATCH:
            # TODO: consider distributing
            predicate_type = PREDICATE_EQUIVALENT
        elif predicate == RDFS_SUBCLASS_OF:
            predicate_type = PREDICATE_SUBCLASS
        elif predicate == SKOS_BROAD_MATCH:
            predicate_type = PREDICATE_SUBCLASS
        elif predicate == SSSOM_SUPERCLASS_OF:
            predicate_type = PREDICATE_SUPERCLASS
        elif predicate == SKOS_NARROW_MATCH:
            predicate_type = PREDICATE_SUPERCLASS
        elif predicate == OWL_DIFFERENT_FROM:
            predicate_type = PREDICATE_SIBLING
        # * Added by H2 ############################
        elif predicate == OBO_HAS_DB_XREF:
            predicate_type = PREDICATE_HAS_DBXREF
        elif predicate == SKOS_RELATED_MATCH:
            predicate_type = PREDICATE_RELATED_MATCH
        # * ########################################
        else:
            raise ValueError(f"Unhandled predicate: {predicate}")

        if predicate_type == PREDICATE_SUBCLASS:
            ps = (
                confidence,
                inverse_confidence,
                residual_confidence,
                residual_confidence,
            )
        elif predicate_type == PREDICATE_SUPERCLASS:
            ps = (
                inverse_confidence,
                confidence,
                residual_confidence,
                residual_confidence,
            )
        elif predicate_type == PREDICATE_EQUIVALENT:
            ps = (
                residual_confidence,
                residual_confidence,
                confidence,
                inverse_confidence,
            )
        elif predicate_type == PREDICATE_SIBLING:
            ps = (
                residual_confidence,
                residual_confidence,
                inverse_confidence,
                confidence,
            )
        # * Added by H2 ############################
        elif predicate_type == PREDICATE_HAS_DBXREF:
            ps = (
                residual_confidence,
                residual_confidence,
                confidence,
                inverse_confidence,
            )
        elif predicate_type == PREDICATE_RELATED_MATCH:
            ps = (
                residual_confidence,
                residual_confidence,
                confidence,
                inverse_confidence,
            )
        # * #########################################
        else:
            raise ValueError(f"predicate: {predicate_type}")
        row = [subject_id, object_id] + [str(p) for p in ps]
        rows.append(row)
    return rows


PREDICATE_SUBCLASS = 0
PREDICATE_SUPERCLASS = 1
PREDICATE_EQUIVALENT = 2
PREDICATE_SIBLING = 3
# * Added by H2 ############################
PREDICATE_HAS_DBXREF = 4
PREDICATE_RELATED_MATCH = 5
# * ########################################

RDF_FORMATS = {"ttl", "turtle", "nt", "xml"}


def merge_msdf(
    *msdfs: MappingSetDataFrame,
    reconcile: bool = False,
) -> MappingSetDataFrame:
    """Merge multiple MappingSetDataFrames into one.

    :param msdfs: A Tuple of MappingSetDataFrames to be merged
    :param reconcile: If reconcile=True, then dedupe(remove redundant lower confidence mappings)
        and reconcile (if msdf contains a higher confidence _negative_ mapping,
        then remove lower confidence positive one. If confidence is the same,
        prefer HumanCurated. If both HumanCurated, prefer negative mapping).
        Defaults to True.
    :returns: Merged MappingSetDataFrame.
    """
    # Inject metadata of msdf into df
    msdf_with_meta = [inject_metadata_into_df(msdf) for msdf in msdfs]

    # merge df [# 'outer' join in pandas == FULL JOIN in SQL]
    # df_merged = reduce(
    #     lambda left, right: left.merge(right, how="outer", on=list(left.columns)),
    #     [msdf.df for msdf in msdf_with_meta if msdf.df is not None],
    # )
    # Concat is an alternative to merge when columns are not the same.
    df_merged = reduce(
        lambda left, right: pd.concat([left, right], axis=0, ignore_index=True),
        [msdf.df for msdf in msdf_with_meta if msdf.df is not None],
    ).drop_duplicates(ignore_index=True)

    # merge the non DataFrame elements
    merged_msdf = MappingSetDataFrame(
        df=df_merged, converter=curies.chain([msdf.converter for msdf in msdf_with_meta])
    )
    if reconcile:
        merged_msdf.df = filter_redundant_rows(merged_msdf.df)
        if (
            PREDICATE_MODIFIER in merged_msdf.df.columns
            and PREDICATE_MODIFIER_NOT in merged_msdf.df[PREDICATE_MODIFIER]
        ):
            merged_msdf.df = deal_with_negation(merged_msdf.df)  # deals with negation

    return merged_msdf


def deal_with_negation(df: pd.DataFrame) -> pd.DataFrame:
    """Combine negative and positive rows with matching [SUBJECT_ID, OBJECT_ID, CONFIDENCE] combination.

    Rule: negative trumps positive if modulus of confidence values are equal.

    :param df: Merged Pandas DataFrame
    :return: Pandas DataFrame with negations addressed
    :raises ValueError: If the dataframe is none after assigning default confidence
    """
    """
        1. Mappings in mapping1 trump mappings in mapping2 (if mapping2 contains a conflicting mapping in mapping1,
            the one in mapping1 is preserved).
        2. Reconciling means two things
            [i] if the same s,p,o (subject_id, object_id, predicate_id) is present multiple times,
                only preserve the highest confidence one. If confidence is same, rule 1 (above) applies.
            [ii] If s,!p,o and s,p,o , then prefer higher confidence and remove the other.
                    If same confidence prefer "HumanCurated" .If same again prefer negative.
        3. Prefixes:
            [i] if there is the same prefix in mapping1 as in mapping2, and the prefix URL is different,
            throw an error and fail hard
                else just merge the two prefix maps
        4. Metadata: same as rule 1.

        #1; #2(i) #3 and $4 are taken care of by 'filtered_merged_df' Only #2(ii) should be performed here.
    """

    # Handle DataFrames with no 'confidence' column (basically adding a np.NaN to all non-numeric confidences)
    confidence_in_original = CONFIDENCE in df.columns
    df, nan_df = assign_default_confidence(df)
    if df is None:
        raise ValueError(
            "The dataframe, after assigning default confidence, appears empty (deal_with_negation)"
        )

    #  If s,!p,o and s,p,o , then prefer higher confidence and remove the other.  ###
    negation_df: pd.DataFrame
    negation_df = df.loc[df[PREDICATE_MODIFIER] == PREDICATE_MODIFIER_NOT]
    normalized_negation_df = negation_df.reset_index()

    # This step ONLY if 'NOT' is expressed by the symbol '!' in 'predicate_id' #####
    # normalized_negation_df[PREDICATE_ID] = normalized_negation_df[
    #     PREDICATE_ID
    # ].str.replace("!", "")
    ########################################################
    normalized_negation_df = normalized_negation_df.drop(["index"], axis=1)

    # remove the NOT rows from the main DataFrame
    condition = negation_df.isin(df)
    positive_df = df.drop(condition.index)
    positive_df = positive_df.reset_index().drop(["index"], axis=1)

    columns_of_interest = [
        SUBJECT_ID,
        PREDICATE_ID,
        OBJECT_ID,
        CONFIDENCE,
        MAPPING_JUSTIFICATION,
    ]
    negation_subset = normalized_negation_df[columns_of_interest]
    positive_subset = positive_df[columns_of_interest]

    combined_normalized_subset = pd.concat([positive_subset, negation_subset]).drop_duplicates()

    # GroupBy and SELECT ONLY maximum confidence
    max_confidence_df: pd.DataFrame
    max_confidence_df = combined_normalized_subset.groupby(TRIPLES_IDS, as_index=False)[
        CONFIDENCE
    ].max()

    # If same confidence prefer "HumanCurated".
    reconciled_df_subset = pd.DataFrame(columns=combined_normalized_subset.columns)
    for _, row_1 in max_confidence_df.iterrows():
        match_condition_1 = (
            (combined_normalized_subset[SUBJECT_ID] == row_1[SUBJECT_ID])
            & (combined_normalized_subset[OBJECT_ID] == row_1[OBJECT_ID])
            & (combined_normalized_subset[CONFIDENCE] == row_1[CONFIDENCE])
        )
        # match_condition_1[match_condition_1] gives the list of 'True's.
        # In other words, the rows that match the condition (rules declared).
        # Ideally, there should be 1 row. If not apply an extra rule to look for 'HumanCurated'.
        if len(match_condition_1[match_condition_1].index) > 1:
            match_condition_1 = (
                (combined_normalized_subset[SUBJECT_ID] == row_1[SUBJECT_ID])
                & (combined_normalized_subset[OBJECT_ID] == row_1[OBJECT_ID])
                & (combined_normalized_subset[CONFIDENCE] == row_1[CONFIDENCE])
                & (
                    combined_normalized_subset[MAPPING_JUSTIFICATION]
                    == SEMAPV.ManualMappingCuration.value
                )
            )
            # In spite of this, if match_condition_1
            # is returning multiple rows, pick any random row from above.
            if len(match_condition_1[match_condition_1].index) > 1:
                match_condition_1 = match_condition_1[match_condition_1].sample()

        # FutureWarning: The frame.append method is deprecated and will be removed
        # from pandas in a future version. Use pandas.concat instead.
        # reconciled_df_subset = reconciled_df_subset.append(
        #     combined_normalized_subset.loc[
        #         match_condition_1[match_condition_1].index, :
        #     ],
        #     ignore_index=True,
        # )
        reconciled_df_subset = pd.concat(
            [
                reconciled_df_subset,
                combined_normalized_subset.loc[match_condition_1[match_condition_1].index, :],
            ],
            ignore_index=True,
        )

    # Add negations (PREDICATE_MODIFIER) back to DataFrame
    # NOTE: negative TRUMPS positive if negative and positive with same
    # [SUBJECT_ID, OBJECT_ID, PREDICATE_ID] exist
    for _, row_2 in negation_df.iterrows():
        match_condition_2 = (
            (reconciled_df_subset[SUBJECT_ID] == row_2[SUBJECT_ID])
            & (reconciled_df_subset[OBJECT_ID] == row_2[OBJECT_ID])
            & (reconciled_df_subset[CONFIDENCE] == row_2[CONFIDENCE])
        )

        reconciled_df_subset.loc[
            match_condition_2[match_condition_2].index, PREDICATE_MODIFIER
        ] = row_2[PREDICATE_MODIFIER]

    if PREDICATE_MODIFIER in reconciled_df_subset.columns:
        reconciled_df_subset[PREDICATE_MODIFIER] = reconciled_df_subset[PREDICATE_MODIFIER].fillna(
            ""
        )

    # .fillna(df) towards the end fills an empty value
    # with a corresponding value from df.
    # This needs to happen because the columns in df
    # not in reconciled_df_subset will be NaN otherwise
    # which is incorrect.
    reconciled_df = df.merge(
        reconciled_df_subset, how="right", on=list(reconciled_df_subset.columns)
    ).fillna(df)

    if nan_df.empty:
        return_df = reconciled_df
    else:
        return_df = reconciled_df.append(nan_df).drop_duplicates()

    if not confidence_in_original:
        return_df = return_df.drop(columns=[CONFIDENCE], axis=1)

    return return_df


def inject_metadata_into_df(msdf: MappingSetDataFrame) -> MappingSetDataFrame:
    """Inject metadata dictionary key-value pair into DataFrame columns in a MappingSetDataFrame.DataFrame.

    :param msdf: MappingSetDataFrame with metadata separate.

    :return: MappingSetDataFrame with metadata as columns
    """
    # TODO Check if 'k' is a valid 'slot' for 'mapping' [sssom.yaml]
    with open(SCHEMA_YAML) as file:
        schema = yaml.safe_load(file)
    slots = schema["classes"]["mapping"]["slots"]
    if msdf.metadata is not None and msdf.df is not None:
        for k, v in msdf.metadata.items():
            if k not in msdf.df.columns and k in slots:
                if k == MAPPING_SET_ID:
                    k = MAPPING_SET_SOURCE
                if isinstance(v, list):
                    v = "|".join(x for x in v)
                msdf.df[k] = str(v)
    return msdf


def get_file_extension(file: Union[str, Path, TextIO]) -> str:
    """Get file extension.

    :param file: File path
    :return: format of the file passed, default tsv
    """
    if isinstance(file, Path):
        if file.suffix:
            return file.suffix.strip(punctuation)
        else:
            logging.warning(
                f"Cannot guess format from {file}, despite appearing to be a Path-like object."
            )
    elif isinstance(file, str):
        filename = file
        parts = filename.split(".")
        if len(parts) > 0:
            f_format = parts[-1]
            return f_format.strip(punctuation)
        else:
            logging.warning(f"Cannot guess format from {filename}")
    logging.info("Cannot guess format extension for this file, assuming TSV.")
    return "tsv"


<<<<<<< HEAD
def read_metadata(filename: Union[str, Path]) -> Metadata:
=======
def read_metadata(filename: str) -> Metadata:
>>>>>>> 035bbd44
    """Read a metadata file (yaml) that is supplied separately from a TSV."""
    prefix_map = {}
    with open(filename) as file:
        metadata = yaml.safe_load(file)
    if PREFIX_MAP_KEY in metadata:
        prefix_map = metadata.pop(PREFIX_MAP_KEY)
    converter = Converter.from_prefix_map(prefix_map)
    return Metadata(converter=converter, metadata=metadata)

<<<<<<< HEAD

def _extract_global_metadata(msdoc: MappingSetDocument) -> Dict:
=======
def extract_global_metadata(msdoc: MappingSetDocument) -> Dict[str, PrefixMap]:
>>>>>>> 035bbd44
    """Extract metadata.

    :param msdoc: MappingSetDocument object
    :return: Dictionary containing metadata
    """
    meta = {}
    ms_meta = msdoc.mapping_set
    for key in [
        slot
        for slot in dir(slots)
        if not callable(getattr(slots, slot)) and not slot.startswith("__")
    ]:
        slot = getattr(slots, key).name
        if slot not in ["mappings"] and slot in ms_meta:
            if ms_meta[slot]:
                meta[key] = ms_meta[slot]
    return meta


# to_mapping_set_document is in parser.py in order to avoid circular import errors
def to_mapping_set_dataframe(doc: MappingSetDocument) -> MappingSetDataFrame:
    """Convert MappingSetDocument into MappingSetDataFrame.

    :param doc: MappingSetDocument object
    :return: MappingSetDataFrame object
    """
    data = []
    slots_with_double_as_range = [
        s
        for s in _get_sssom_schema_object().dict["slots"].keys()
        if _get_sssom_schema_object().dict["slots"][s]["range"] == "double"
    ]
    if doc.mapping_set.mappings is not None:
        for mapping in doc.mapping_set.mappings:
            m = get_dict_from_mapping(mapping)
            data.append(m)
    df = pd.DataFrame(data=data)
    meta = _extract_global_metadata(doc)
    meta.pop(PREFIX_MAP_KEY, None)
    # The following 3 lines are to remove columns
    # where all values are blank.
    df.replace("", np.nan, inplace=True)
    df.dropna(axis=1, how="all", inplace=True)  # remove columns with all row = 'None'-s.
    non_double_cols = df.loc[:, ~df.columns.isin(slots_with_double_as_range)]
    non_double_cols = non_double_cols.replace(np.nan, "")
    df[non_double_cols.columns] = non_double_cols
    msdf = MappingSetDataFrame(df=df, converter=doc.converter, metadata=meta)
    msdf.df = sort_df_rows_columns(msdf.df)
    return msdf


def get_dict_from_mapping(map_obj: Union[Any, Dict[Any, Any], SSSOM_Mapping]) -> dict:
    """
    Get information for linkml objects (MatchTypeEnum, PredicateModifierEnum) from the Mapping object and return the dictionary form of the object.

    :param map_obj: Mapping object
    :return: Dictionary
    """
    map_dict = {}
    slots_with_double_as_range = [
        s
        for s in _get_sssom_schema_object().dict["slots"].keys()
        if _get_sssom_schema_object().dict["slots"][s]["range"] == "double"
    ]
    for property in map_obj:
        if map_obj[property] is not None:
            if isinstance(map_obj[property], list):
                # IF object is an enum
                if (
                    _get_sssom_schema_object().dict["slots"][property]["range"]
                    in _get_sssom_schema_object().dict["enums"].keys()
                ):
                    # IF object is a multivalued enum
                    if _get_sssom_schema_object().dict["slots"][property]["multivalued"]:
                        map_dict[property] = "|".join(
                            enum_value.code.text for enum_value in map_obj[property]
                        )
                    # If object is NOT multivalued BUT an enum.
                    else:
                        map_dict[property] = map_obj[property].code.text
                # IF object is NOT an enum but a list
                else:
                    map_dict[property] = "|".join(enum_value for enum_value in map_obj[property])
            # IF object NOT a list
            else:
                # IF object is an enum
                if (
                    _get_sssom_schema_object().dict["slots"][property]["range"]
                    in _get_sssom_schema_object().dict["enums"].keys()
                ):
                    map_dict[property] = map_obj[property].code.text
                else:
                    map_dict[property] = map_obj[property]
        else:
            # IF map_obj[property] is None:
            if property in slots_with_double_as_range:
                map_dict[property] = np.nan
            else:
                map_dict[property] = ""

    return map_dict


CURIE_RE = re.compile(r"[A-Za-z0-9_.]+[:][A-Za-z0-9_]")


def is_curie(string: str) -> bool:
    """Check if the string is a CURIE."""
    return bool(CURIE_RE.match(string))


def is_iri(string: str) -> bool:
    """Check if the string is an IRI."""
    return validators.url(string)


def get_prefix_from_curie(curie: str) -> str:
    """Get the prefix from a CURIE."""
    if is_curie(curie):
        return curie.split(":")[0]
    else:
        return ""


def get_prefixes_used_in_table(df: pd.DataFrame) -> Set[str]:
    """Get a list of prefixes used in CURIEs in key feature columns in a dataframe."""
    prefixes = set(SSSOM_BUILT_IN_PREFIXES)
    if not df.empty:
        for col in _get_sssom_schema_object().entity_reference_slots:
            if col in df.columns:
                prefixes.update(df[col].str.split(":", n=1, expand=True)[0])
    if "" in prefixes:
        prefixes.remove("")
    return set(prefixes)


def get_prefixes_used_in_metadata(meta: MetadataType) -> Set[str]:
    """Get a set of prefixes used in CURIEs in the metadata."""
    prefixes = set(SSSOM_BUILT_IN_PREFIXES)
    if not meta:
        return prefixes
    for value in meta.values():
        if isinstance(value, list):
            prefixes.update(prefix for curie in value if (prefix := get_prefix_from_curie(curie)))
        else:
            if prefix := get_prefix_from_curie(str(value)):
                prefixes.add(prefix)
    return prefixes


def filter_out_prefixes(
    df: pd.DataFrame,
    filter_prefixes: List[str],
    features: Optional[list] = None,
    require_all_prefixes: bool = False,
) -> pd.DataFrame:
    """Filter out rows which contains a CURIE with a prefix in the filter_prefixes list.

    :param df: Pandas DataFrame of SSSOM Mapping
    :param filter_prefixes: List of prefixes
    :param features: List of dataframe column names dataframe to consider
    :param require_all_prefixes: If True, all prefixes must be present in a row to be filtered out
    :return: Pandas Dataframe
    """
    if features is None:
        features = KEY_FEATURES
    filter_prefix_set = set(filter_prefixes)
    rows = []
    selection = all if require_all_prefixes else any

    for _, row in df.iterrows():
        prefixes = {get_prefix_from_curie(curie) for curie in row[features]}
        if not selection(prefix in prefixes for prefix in filter_prefix_set):
            rows.append(row)

    return pd.DataFrame(rows) if rows else pd.DataFrame(columns=features)


def filter_prefixes(
    df: pd.DataFrame,
    filter_prefixes: List[str],
    features: Optional[list] = None,
    require_all_prefixes: bool = True,
) -> pd.DataFrame:
    """Filter out rows which do NOT contain a CURIE with a prefix in the filter_prefixes list.

    :param df: Pandas DataFrame of SSSOM Mapping
    :param filter_prefixes: List of prefixes
    :param features: List of dataframe column names dataframe to consider
    :param require_all_prefixes: If True, all prefixes must be present in a row to be filtered out
    :return: Pandas Dataframe
    """
    if features is None:
        features = KEY_FEATURES
    filter_prefix_set = set(filter_prefixes)
    rows = []
    selection = all if require_all_prefixes else any

    for _, row in df.iterrows():
        prefixes = {get_prefix_from_curie(curie) for curie in row[features] if curie is not None}
        if selection(prefix in filter_prefix_set for prefix in prefixes):
            rows.append(row)

    return pd.DataFrame(rows) if rows else pd.DataFrame(columns=features)


def raise_for_bad_path(file_path: Union[str, Path]) -> None:
    """Raise exception if file path is invalid.

    :param file_path: File path
    :raises FileNotFoundError: Invalid file path
    """
    if isinstance(file_path, Path):
        if not file_path.is_file():
            raise FileNotFoundError(f"{file_path} is not a valid file path or url.")
    elif not isinstance(file_path, str):
        logging.info("Path provided to raise_for_bad_path() is neither a Path nor str-like object.")
    elif not validators.url(file_path) and not os.path.exists(file_path):
        raise FileNotFoundError(f"{file_path} is not a valid file path or url.")


def is_multivalued_slot(slot: str) -> bool:
    """Check whether the slot is multivalued according to the SSSOM specification.

    :param slot: Slot name
    :return: Slot is multivalued or no
    """
    # Ideally:
    # view = SchemaView('schema/sssom.yaml')
    # return view.get_slot(slot).multivalued
    return slot in _get_sssom_schema_object().multivalued_slots


def reconcile_prefix_and_data(
    msdf: MappingSetDataFrame, prefix_reconciliation: dict
) -> MappingSetDataFrame:
    """Reconciles prefix_map and translates CURIE switch in dataframe.

    :param msdf: Mapping Set DataFrame.
    :param prefix_reconciliation: Prefix reconcilation dictionary from a YAML file
    :return: Mapping Set DataFrame with reconciled prefix_map and data.
    """
    # Discussion about this found here:
    # https://github.com/mapping-commons/sssom-py/issues/216#issue-1171701052

    prefix_map = dict(msdf.converter.bimap)
    df: pd.DataFrame = msdf.df
    data_switch_dict = dict()

    prefix_synonyms = prefix_reconciliation["prefix_synonyms"]
    prefix_expansion = prefix_reconciliation["prefix_expansion_reconciliation"]

    # The prefix exists but the expansion needs to be updated.
    expansion_replace = {
        k: v for k, v in prefix_expansion.items() if k in prefix_map.keys() and v != prefix_map[k]
    }

    # Updates expansions in prefix_map
    prefix_map.update(expansion_replace)

    # Prefixes that need to be replaced
    # IF condition:
    #   1. Key OR Value in prefix_synonyms are keys in prefix_map
    #       e.g.: ICD10: ICD10CM - either should be present within
    #           the prefix_map.
    #   AND
    #   2. Value in prefix_synonyms is NOT a value in expansion_replace.
    #      In other words, the existing expansion do not match the YAML.

    prefix_replace = [
        k
        for k, v in prefix_synonyms.items()
        if (k in prefix_map.keys() or v in prefix_map.keys()) and v not in expansion_replace.keys()
    ]

    if len(prefix_replace) > 0:
        for pr in prefix_replace:
            correct_prefix = prefix_synonyms[pr]
            correct_expansion = prefix_expansion[correct_prefix]
            prefix_map[correct_prefix] = correct_expansion
            logging.info(f"Adding prefix_map {correct_prefix}: {correct_expansion}")
            if pr in prefix_map.keys():
                prefix_map.pop(pr, None)
                data_switch_dict[pr] = correct_prefix

                logging.warning(f"Replacing prefix {pr} with {correct_prefix}")

    # Data editing
    if len(data_switch_dict) > 0:
        # Read schema file
        slots = _get_sssom_schema_object().dict["slots"]
        entity_reference_columns = [k for k, v in slots.items() if v["range"] == "EntityReference"]
        update_columns = [c for c in df.columns if c in entity_reference_columns]
        for k, v in data_switch_dict.items():
            df[update_columns] = df[update_columns].replace(k + ":", v + ":", regex=True)

    msdf.df = df
    msdf.converter = Converter.from_prefix_map(prefix_map)  # FIXME work on converters directly

    # TODO: When expansion of 2 prefixes in the prefix_map are the same.
    return msdf


def sort_df_rows_columns(
    df: pd.DataFrame, by_columns: bool = True, by_rows: bool = True
) -> pd.DataFrame:
    """
    Canonical sorting of DataFrame columns.

    :param df: Pandas DataFrame with random column sequence.
    :param by_columns: Boolean flag to sort columns canonically.
    :param by_rows: Boolean flag to sort rows by column #1 (ascending order).
    :return: Pandas DataFrame columns sorted canonically.
    """
    if by_columns and len(df.columns) > 0:
        column_sequence = [
            col for col in _get_sssom_schema_object().dict["slots"].keys() if col in df.columns
        ]
        df = df.reindex(column_sequence, axis=1)
    if by_rows and len(df) > 0:
        df = df.sort_values(by=column_sequence, ignore_index=True, na_position="last")
    return df


def get_all_prefixes(msdf: MappingSetDataFrame) -> Set[str]:
    """Fetch all prefixes in the MappingSetDataFrame.

    :param msdf: MappingSetDataFrame
    :raises ValidationError: If slot is wrong.
    :raises ValidationError: If slot is wrong.
    :return:  List of all prefixes.
    """
    if not msdf.metadata or msdf.df is None or msdf.df.empty:
        return set()

    prefixes: Set[str] = set()
    metadata_keys = set(msdf.metadata.keys())
    keys = {
        slot
        for slot in itt.chain(metadata_keys, msdf.df.columns.to_list())
        if slot in _get_sssom_schema_object().entity_reference_slots
    }
    for slot in keys:
        if slot not in metadata_keys:
            prefixes.update(
                prefix
                for curie in msdf.df[slot].unique()
                if (prefix := get_prefix_from_curie(curie))
            )
        elif isinstance(msdf.metadata[slot], list):
            for curie in msdf.metadata[slot]:
                prefix = get_prefix_from_curie(curie)
                if not prefix:
                    raise ValidationError(
                        f"Slot '{slot}' has an incorrect value: {msdf.metadata[slot]}"
                    )
                prefixes.add(prefix)
        else:
            prefix = get_prefix_from_curie(msdf.metadata[slot])
            if not prefix:
                logging.warning(f"Slot '{slot}' has an incorrect value: {msdf.metadata[slot]}")
                continue
            prefixes.add(prefix)

    return prefixes


def augment_metadata(
    msdf: MappingSetDataFrame, meta: dict, replace_multivalued: bool = False
) -> MappingSetDataFrame:
    """Augment metadata with parameters passed.

    :param msdf: MappingSetDataFrame (MSDF) object.
    :param meta: Dictionary that needs to be added/updated to the metadata of the MSDF.
    :param replace_multivalued: Multivalued slots should be
        replaced or not, defaults to False.
    :raises ValueError: If type of slot is neither str nor list.
    :return: MSDF with updated metadata.
    """
    are_params_slots(meta)
    if not msdf.metadata:
        return msdf
    for k, v in meta.items():
        # If slot is multivalued, add to list.
        if k in _get_sssom_schema_object().multivalued_slots and not replace_multivalued:
            tmp_value: list = []
            if isinstance(msdf.metadata[k], str):
                tmp_value = [msdf.metadata[k]]
            elif isinstance(msdf.metadata[k], list):
                tmp_value = msdf.metadata[k]
            else:
                raise TypeError(
                    f"{k} is of type {type(msdf.metadata[k])} and \
                    as of now only slots of type 'str' or 'list' are handled."
                )
            tmp_value.extend(v)
            msdf.metadata[k] = list(set(tmp_value))
        elif k in _get_sssom_schema_object().multivalued_slots and replace_multivalued:
            msdf.metadata[k] = list(v)
        else:
            msdf.metadata[k] = v[0]
    return msdf


def are_params_slots(params: dict) -> bool:
    """Check if parameters conform to the slots in MAPPING_SET_SLOTS.

    :param params: Dictionary of parameters.
    :raises ValueError: If params are not slots.
    :return: True/False
    """
    empty_params = {k: v for k, v in params.items() if v is None or v == ""}
    if len(empty_params) > 0:
        logging.info(f"Parameters: {empty_params.keys()} has(ve) no value.")

    legit_params = all(p in _get_sssom_schema_object().mapping_set_slots for p in params.keys())
    if not legit_params:
        invalids = [p for p in params if p not in _get_sssom_schema_object().mapping_set_slots]
        raise ValueError(
            f"The params are invalid: {invalids}. Should be any of the following: {_get_sssom_schema_object().mapping_set_slots}"
        )
    return True


def _get_sssom_schema_object() -> SSSOMSchemaView:
    sssom_sv_object = (
        SSSOMSchemaView.instance if hasattr(SSSOMSchemaView, "instance") else SSSOMSchemaView()
    )
    return sssom_sv_object


def invert_mappings(
    df: pd.DataFrame,
    subject_prefix: Optional[str] = None,
    merge_inverted: bool = True,
    predicate_invert_dictionary: dict = None,
) -> pd.DataFrame:
    """Switching subject and objects based on their prefixes and adjusting predicates accordingly.

    :param df: Pandas dataframe.
    :param subject_prefix: Prefix of subjects desired.
    :param merge_inverted: If True (default), add inverted dataframe to input else,
                          just return inverted data.
    :param predicate_invert_dictionary: YAML file providing the inverse mapping for predicates.
    :return: Pandas dataframe with all subject IDs having the same prefix.
    """
    if predicate_invert_dictionary:
        predicate_invert_map = predicate_invert_dictionary
    else:
        predicate_invert_map = PREDICATE_INVERT_DICTIONARY
    columns_invert_map = COLUMN_INVERT_DICTIONARY

    if PREDICATE_MODIFIER in df.columns:
        blank_predicate_modifier = df[PREDICATE_MODIFIER] == ""
        predicate_modified_df = pd.DataFrame(df[~blank_predicate_modifier])
        non_predicate_modified_df = pd.DataFrame(df[blank_predicate_modifier])
    else:
        predicate_modified_df = pd.DataFrame(columns=df.columns)
        non_predicate_modified_df = df

    if subject_prefix:
        subject_starts_with_prefix_condition = df[SUBJECT_ID].str.startswith(subject_prefix + ":")
        object_starts_with_prefix_condition = df[OBJECT_ID].str.startswith(subject_prefix + ":")
        prefixed_subjects_df = pd.DataFrame(
            non_predicate_modified_df[
                (subject_starts_with_prefix_condition & ~object_starts_with_prefix_condition)
            ]
        )
        non_prefix_subjects_df = pd.DataFrame(
            non_predicate_modified_df[
                (~subject_starts_with_prefix_condition & object_starts_with_prefix_condition)
            ]
        )
        df_to_invert = non_prefix_subjects_df.loc[
            non_prefix_subjects_df[PREDICATE_ID].isin(list(predicate_invert_map.keys()))
        ]
        non_inverted_df_by_predicate = pd.DataFrame(columns=non_prefix_subjects_df.columns)
    else:
        prefixed_subjects_df = pd.DataFrame()
        df_to_invert = non_predicate_modified_df.loc[
            non_predicate_modified_df[PREDICATE_ID].isin(list(predicate_invert_map.keys()))
        ]
        non_inverted_df_by_predicate = non_predicate_modified_df.loc[
            ~non_predicate_modified_df[PREDICATE_ID].isin(list(predicate_invert_map.keys()))
        ]
    list_of_subject_object_columns = [
        x for x in df_to_invert.columns if x.startswith(("subject", "object"))
    ]
    inverted_df = df_to_invert.rename(
        columns=_invert_column_names(list_of_subject_object_columns, columns_invert_map)
    )
    inverted_df = inverted_df[df.columns]
    inverted_df[PREDICATE_ID] = inverted_df[PREDICATE_ID].map(predicate_invert_map)
    inverted_df[MAPPING_JUSTIFICATION] = SEMAPV.MappingInversion.value
    if not prefixed_subjects_df.empty:
        return_df = pd.concat([prefixed_subjects_df, inverted_df]).drop_duplicates()
    else:
        return_df = pd.concat(
            [inverted_df, predicate_modified_df, non_inverted_df_by_predicate]
        ).drop_duplicates()
    if merge_inverted:
        return pd.concat([df, return_df]).drop_duplicates()
    else:
        return return_df


def _invert_column_names(column_names: list, columns_invert_map: dict) -> dict:
    """Return a dictionary for column renames in pandas DataFrame."""
    return {x: columns_invert_map[x] for x in column_names}


def safe_compress(uri: str, converter: Converter) -> str:
    """Parse a CURIE from an IRI.

    :param uri: The URI to parse. If this is already a CURIE, return directly.
    :param converter: Converter used for compression
    :return: A CURIE
    """
    if not is_curie(uri):
        return converter.compress_strict(uri)
    rv = converter.standardize_curie(uri)
    if rv is None:
        raise ValueError(
            f"CURIE appeared where there should be a URI, and could not be standardized: {uri}"
        )
    return rv<|MERGE_RESOLUTION|>--- conflicted
+++ resolved
@@ -10,9 +10,6 @@
 from functools import reduce
 from pathlib import Path
 from string import punctuation
-<<<<<<< HEAD
-from typing import Any, DefaultDict, Dict, List, Optional, Set, TextIO, Tuple, Union
-=======
 from typing import (
     Any,
     ChainMap,
@@ -26,7 +23,6 @@
     Tuple,
     Union,
 )
->>>>>>> 035bbd44
 
 import curies
 import numpy as np
@@ -841,11 +837,7 @@
     return "tsv"
 
 
-<<<<<<< HEAD
 def read_metadata(filename: Union[str, Path]) -> Metadata:
-=======
-def read_metadata(filename: str) -> Metadata:
->>>>>>> 035bbd44
     """Read a metadata file (yaml) that is supplied separately from a TSV."""
     prefix_map = {}
     with open(filename) as file:
@@ -855,12 +847,8 @@
     converter = Converter.from_prefix_map(prefix_map)
     return Metadata(converter=converter, metadata=metadata)
 
-<<<<<<< HEAD
 
 def _extract_global_metadata(msdoc: MappingSetDocument) -> Dict:
-=======
-def extract_global_metadata(msdoc: MappingSetDocument) -> Dict[str, PrefixMap]:
->>>>>>> 035bbd44
     """Extract metadata.
 
     :param msdoc: MappingSetDocument object
