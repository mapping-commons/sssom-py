--- conflicted
+++ resolved
@@ -139,10 +139,6 @@
         return description
 
     def clean_prefix_map(self, strict: bool = True) -> None:
-<<<<<<< HEAD
-        """Remove unused prefixes from the internal prefix map based on the internal dataframe."""
-        prefixes = get_prefixes_used_in_table(self.df)
-=======
         """
         Remove unused prefixes from the internal prefix map based on the internal dataframe.
 
@@ -150,8 +146,7 @@
                        listed in the 'curie_map'.
         :raises ValueError: If prefixes absent in 'curie_map' and strict flag = True
         """
-        prefixes_in_table = get_prefixes_used_in_table(self.df, converter=self.converter)
->>>>>>> 9e11afe3
+        prefixes = get_prefixes_used_in_table(self.df, converter=self.converter)
         if self.metadata:
             prefixes.update(get_prefixes_used_in_metadata(self.metadata))
         self.converter = self.converter.get_subconverter(prefixes)
