--- conflicted
+++ resolved
@@ -10,24 +10,18 @@
 from functools import reduce
 from pathlib import Path
 from string import punctuation
-<<<<<<< HEAD
-from typing import Any, DefaultDict, Dict, List, Optional, Set, TextIO, Tuple, Union
 from urllib.request import urlopen
-=======
 from typing import (
     Any,
-    ChainMap,
     DefaultDict,
     Dict,
     List,
-    Mapping,
     Optional,
     Set,
     TextIO,
     Tuple,
     Union,
 )
->>>>>>> 3add7356
 
 import curies
 import numpy as np
@@ -844,56 +838,9 @@
     return "tsv"
 
 
-<<<<<<< HEAD
-@deprecated(details="Use pandas.read_csv() instead.")
-def read_csv(
-    filename: Union[str, Path, TextIO], comment: str = "#", sep: str = ","
-) -> pd.DataFrame:
-    """Read a CSV that contains frontmatter commented by a specific character.
-
-    :param filename: Either the file path, a URL, or a file object to read as a TSV
-        with frontmatter
-    :param comment: The comment character used for the frontmatter. This isn't the
-        same as the comment keyword in :func:`pandas.read_csv` because it only
-        works on the first charcter in the line
-    :param sep: The separator for the TSV file
-    :returns: A pandas dataframe
-    """
-    if isinstance(filename, TextIO):
-        return pd.read_csv(filename, sep=sep)
-    if isinstance(filename, Path) or not validators.url(filename):
-        with open(filename, "r") as f:
-            lines = "".join([line for line in f if not line.startswith(comment)])
-    else:
-        response = urlopen(filename)
-        lines = "".join(
-            [
-                line.decode("utf-8")
-                for line in response
-                if not line.decode("utf-8").startswith(comment)
-            ]
-        )
-    try:
-        df = pd.read_csv(StringIO(lines), sep=sep, low_memory=False)
-    except EmptyDataError as e:
-        logging.warning(f"Seems like the dataframe is empty: {e}")
-        df = pd.DataFrame(
-            columns=[
-                SUBJECT_ID,
-                SUBJECT_LABEL,
-                PREDICATE_ID,
-                OBJECT_ID,
-                MAPPING_JUSTIFICATION,
-            ]
-        )
-
-    return df
 
 
 def read_metadata(filename: Union[str, Path]) -> Metadata:
-=======
-def read_metadata(filename: str) -> Metadata:
->>>>>>> 3add7356
     """Read a metadata file (yaml) that is supplied separately from a TSV."""
     prefix_map = {}
     with open(filename) as file:
@@ -904,31 +851,7 @@
     return Metadata(converter=converter, metadata=metadata)
 
 
-<<<<<<< HEAD
-@deprecated(details="Use pandas.read_csv() instead.")
-def read_pandas(file: Union[str, Path, TextIO], sep: Optional[str] = None) -> pd.DataFrame:
-    """Read a tabular data file by wrapping func:`pd.read_csv` to handles comment lines correctly.
-
-    :param file: The file to read. If no separator is given, this file should be named.
-    :param sep: File separator for pandas
-    :return: A pandas dataframe
-    """
-    if sep is None:
-        if isinstance(file, Path) or isinstance(file, str):
-            extension = get_file_extension(file)
-            if extension == "tsv":
-                sep = "\t"
-            elif extension == "csv":
-                sep = ","
-            logging.warning(f"Could not guess file extension for {file}")
-    df = read_csv(file, comment="#", sep=sep).fillna("")
-    return sort_df_rows_columns(df)
-
-
 def _extract_global_metadata(msdoc: MappingSetDocument) -> Dict:
-=======
-def extract_global_metadata(msdoc: MappingSetDocument) -> Dict[str, PrefixMap]:
->>>>>>> 3add7356
     """Extract metadata.
 
     :param msdoc: MappingSetDocument object
