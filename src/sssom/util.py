--- conflicted
+++ resolved
@@ -102,10 +102,6 @@
 
     @property
     def converter(self) -> Converter:
-<<<<<<< HEAD
-        return Converter.from_prefix_map(self.prefix_map)
-
-=======
         """Get a converter."""
         return Converter.from_prefix_map(self.prefix_map)
 
@@ -119,7 +115,6 @@
         """Instantiate with a converter instead of a vanilla prefix map."""
         return cls(df=df, prefix_map=dict(converter.bimap), metadata=metadata)
 
->>>>>>> 035bbd44
     def merge(self, *msdfs: "MappingSetDataFrame", inplace: bool = True) -> "MappingSetDataFrame":
         """Merge two MappingSetDataframes.
 
