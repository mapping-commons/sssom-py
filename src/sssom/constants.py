"""Constants."""

import pathlib
import uuid
from enum import Enum
<<<<<<< HEAD
from typing import Any, Dict, List
=======
from functools import lru_cache
from typing import List
>>>>>>> fd03e6e8

import pkg_resources
import yaml
from linkml_runtime.utils.schema_as_dict import schema_as_dict
from linkml_runtime.utils.schemaview import SchemaView

HERE = pathlib.Path(__file__).parent.resolve()

SCHEMA_YAML = pkg_resources.resource_filename("sssom_schema", "schema/sssom_schema.yaml")
EXTENDED_PREFIX_MAP = HERE / "obo.epm.json"

OWL_EQUIV_CLASS_URI = "http://www.w3.org/2002/07/owl#equivalentClass"
RDFS_SUBCLASS_OF_URI = "http://www.w3.org/2000/01/rdf-schema#subClassOf"
RDF_TYPE_URI = "http://www.w3.org/1999/02/22-rdf-syntax-ns#type"
SSSOM_SUPERCLASS_OF_URI = "http://w3id.org/sssom/superClassOf"
SKOS_EXACT_MATCH_URI = "http://www.w3.org/2004/02/skos/core#exactMatch"
SKOS_CLOSE_MATCH_URI = "http://www.w3.org/2004/02/skos/core#closeMatch"
SKOS_BROAD_MATCH_URI = "http://www.w3.org/2004/02/skos/core#broadMatch"
SKOS_NARROW_MATCH_URI = "http://www.w3.org/2004/02/skos/core#narrowMatch"
OBO_HAS_DB_XREF_URI = "http://www.geneontology.org/formats/oboInOwl#hasDbXref"
SKOS_RELATED_MATCH_URI = "http://www.w3.org/2004/02/skos/core#relatedMatch"

DEFAULT_MAPPING_PROPERTIES = [
    SKOS_EXACT_MATCH_URI,
    SKOS_CLOSE_MATCH_URI,
    SKOS_BROAD_MATCH_URI,
    SKOS_NARROW_MATCH_URI,
    OBO_HAS_DB_XREF_URI,
    SKOS_RELATED_MATCH_URI,
    OWL_EQUIV_CLASS_URI,
]

UNKNOWN_IRI = "http://w3id.org/sssom/unknown_prefix/"
PREFIX_MAP_MODE_METADATA_ONLY = "metadata_only"
PREFIX_MAP_MODE_SSSOM_DEFAULT_ONLY = "sssom_default_only"
PREFIX_MAP_MODE_MERGED = "merged"
PREFIX_MAP_MODES = [
    PREFIX_MAP_MODE_METADATA_ONLY,
    PREFIX_MAP_MODE_SSSOM_DEFAULT_ONLY,
    PREFIX_MAP_MODE_MERGED,
]
ENTITY_REFERENCE = "EntityReference"

# Slot Constants
MIRROR_FROM = "mirror_from"
REGISTRY_CONFIDENCE = "registry_confidence"
LAST_UPDATED = "last_updated"
LOCAL_NAME = "local_name"
MAPPING_SET_REFERENCES = "mapping_set_references"
MAPPING_REGISTRY_ID = "mapping_registry_id"
IMPORTS = "imports"
DOCUMENTATION = "documentation"
HOMEPAGE = "homepage"
MAPPINGS = "mappings"
SUBJECT_ID = "subject_id"
SUBJECT_LABEL = "subject_label"
SUBJECT_CATEGORY = "subject_category"
SUBJECT_TYPE = "subject_type"
PREDICATE_ID = "predicate_id"
PREDICATE_MODIFIER = "predicate_modifier"
PREDICATE_MODIFIER_NOT = "Not"
PREDICATE_LABEL = "predicate_label"
PREDICATE_TYPE = "predicate_type"
OBJECT_ID = "object_id"
OBJECT_LABEL = "object_label"
OBJECT_CATEGORY = "object_category"
MAPPING_JUSTIFICATION = "mapping_justification"
MAPPING_JUSTIFICATION_UNSPECIFIED = "semapv:UnspecifiedMatching"
OBJECT_TYPE = "object_type"
MAPPING_SET_ID = "mapping_set_id"
MAPPING_SET_VERSION = "mapping_set_version"
MAPPING_SET_GROUP = "mapping_set_group"
MAPPING_SET_DESCRIPTION = "mapping_set_description"
CREATOR_ID = "creator_id"
CREATOR_LABEL = "creator_label"
AUTHOR_ID = "author_id"
AUTHOR_LABEL = "author_label"
REVIEWER_ID = "reviewer_id"
REVIEWER_LABEL = "reviewer_label"
LICENSE = "license"
SUBJECT_SOURCE = "subject_source"
SUBJECT_SOURCE_VERSION = "subject_source_version"
OBJECT_SOURCE = "object_source"
OBJECT_SOURCE_VERSION = "object_source_version"
MAPPING_PROVIDER = "mapping_provider"
MAPPING_SET_SOURCE = "mapping_set_source"
MAPPING_SOURCE = "mapping_source"
MAPPING_CARDINALITY = "mapping_cardinality"
MAPPING_TOOL = "mapping_tool"
MAPPING_TOOL_VERSION = "mapping_tool_version"
MAPPING_DATE = "mapping_date"
PBLICATION_DATE = "publication_date"
CONFIDENCE = "confidence"
SUBJECT_MATCH_FIELD = "subject_match_field"
OBJECT_MATCH_FIELD = "object_match_field"
MATCH_STRING = "match_string"
SUBJECT_PREPROCESSING = "subject_preprocessing"
OBJECT_PREPROCESSING = "object_preprocessing"
SEMANTIC_SIMILARITY_SCORE = "semantic_similarity_score"
SEMANTIC_SIMILARITY_MEASURE = "semantic_similarity_measure"
SEE_ALSO = "see_also"
OTHER = "other"
COMMENT = "comment"

CURIE_MAP = "curie_map"
SUBJECT_SOURCE_ID = "subject_source_id"
OBJECT_SOURCE_ID = "object_source_id"

# PREDICATES
OWL_EQUIVALENT_CLASS = "owl:equivalentClass"
OWL_EQUIVALENT_PROPERTY = "owl:equivalentProperty"
OWL_DIFFERENT_FROM = "owl:differentFrom"
RDFS_SUBCLASS_OF = "rdfs:subClassOf"
RDFS_SUBPROPERTY_OF = "rdfs:subPropertyOf"
OWL_SAME_AS = "owl:sameAs"
SKOS_EXACT_MATCH = "skos:exactMatch"
SKOS_CLOSE_MATCH = "skos:closeMatch"
SKOS_BROAD_MATCH = "skos:broadMatch"
SKOS_NARROW_MATCH = "skos:narrowMatch"
OBO_HAS_DB_XREF = "oboInOwl:hasDbXref"
SKOS_RELATED_MATCH = "skos:relatedMatch"
CROSS_SPECIES_EXACT_MATCH = "semapv:crossSpeciesExactMatch"
CROSS_SPECIES_NARROW_MATCH = "semapv:crossSpeciesNarrowMatch"
CROSS_SPECIES_BROAD_MATCH = "semapv:crossSpeciesBroadMatch"
RDF_SEE_ALSO = "rdfs:seeAlso"
RDF_TYPE = "rdf:type"
SSSOM_SUPERCLASS_OF = "sssom:superClassOf"

PREDICATE_LIST = [
    OWL_EQUIVALENT_CLASS,
    OWL_EQUIVALENT_PROPERTY,
    RDFS_SUBCLASS_OF,
    SSSOM_SUPERCLASS_OF,
    RDFS_SUBPROPERTY_OF,
    OWL_SAME_AS,
    SKOS_EXACT_MATCH,
    SKOS_CLOSE_MATCH,
    SKOS_BROAD_MATCH,
    SKOS_NARROW_MATCH,
    OBO_HAS_DB_XREF,
    SKOS_RELATED_MATCH,
    RDF_SEE_ALSO,
]

with open(HERE / "inverse_map.yaml", "r") as im:
    inverse_map = yaml.safe_load(im)

PREDICATE_INVERT_DICTIONARY = inverse_map["inverse_predicate_map"]

COLUMN_INVERT_DICTIONARY = {
    SUBJECT_ID: OBJECT_ID,
    SUBJECT_LABEL: OBJECT_LABEL,
    SUBJECT_CATEGORY: OBJECT_CATEGORY,
    SUBJECT_MATCH_FIELD: OBJECT_MATCH_FIELD,
    SUBJECT_SOURCE: OBJECT_SOURCE,
    SUBJECT_PREPROCESSING: OBJECT_PREPROCESSING,
    SUBJECT_SOURCE_VERSION: OBJECT_SOURCE_VERSION,
    OBJECT_ID: SUBJECT_ID,
    OBJECT_LABEL: SUBJECT_LABEL,
    OBJECT_CATEGORY: SUBJECT_CATEGORY,
    OBJECT_MATCH_FIELD: SUBJECT_MATCH_FIELD,
    OBJECT_SOURCE: SUBJECT_SOURCE,
    OBJECT_PREPROCESSING: SUBJECT_PREPROCESSING,
    OBJECT_SOURCE_VERSION: SUBJECT_SOURCE_VERSION,
}


class SEMAPV(Enum):
    """SEMAPV Enum containing different mapping_justification.

    See also: https://mapping-commons.github.io/semantic-mapping-vocabulary/#matchingprocess
    """

    LexicalMatching = "semapv:LexicalMatching"
    LogicalReasoning = "semapv:LogicalReasoning"
    CompositeMatching = "semapv:CompositeMatching"
    UnspecifiedMatching = "semapv:UnspecifiedMatching"
    SemanticSimilarityThresholdMatching = "semapv:SemanticSimilarityThresholdMatching"
    LexicalSimilarityThresholdMatching = "semapv:LexicalSimilarityThresholdMatching"
    MappingChaining = "semapv:MappingChaining"
    MappingReview = "semapv:MappingReview"
    ManualMappingCuration = "semapv:ManualMappingCuration"
    MappingInversion = "semapv:MappingInversion"
    CrossSpeciesExactMatch = CROSS_SPECIES_EXACT_MATCH
    CrossSpeciesNarrowMatch = CROSS_SPECIES_NARROW_MATCH
    CrossSpeciesBroadMatch = CROSS_SPECIES_BROAD_MATCH


class SchemaValidationType(str, Enum):
    """Schema validation types."""

    # TODO move this class into validators.py
    JsonSchema = "JsonSchema"
    Shacl = "Shacl"
    Sparql = "Sparql"
    PrefixMapCompleteness = "PrefixMapCompleteness"


DEFAULT_VALIDATION_TYPES = [
    SchemaValidationType.JsonSchema,
    SchemaValidationType.PrefixMapCompleteness,
]


class SSSOMSchemaView(object):
    """
    SchemaView class from linkml which is instantiated when necessary.

    Reason for this: https://github.com/mapping-commons/sssom-py/issues/322
    Implemented via PR: https://github.com/mapping-commons/sssom-py/pull/323
    """

    _view = None
    _dict = None

    def __new__(cls):
        """Create a instance of the SSSOM schema view if non-existent."""
        if not hasattr(cls, "instance"):
            cls.instance = super(SSSOMSchemaView, cls).__new__(cls)
            return cls.instance

    @property
    def view(self) -> SchemaView:
        """Return SchemaView object."""
        if self._view is None:
            self._view = SchemaView(SCHEMA_YAML)
        return self._view

    @property
    def dict(self) -> dict:
        """Return SchemaView as a dictionary."""
        if self._dict is None:
            self._dict = schema_as_dict(self.view.schema)
        return self._dict

    @property
    def mapping_slots(self) -> List[str]:
        """Return list of mapping slots."""
        return self.view.get_class("mapping").slots

    @property
    def mapping_set_slots(self) -> List[str]:
        """Return list of mapping set slots."""
        return self.view.get_class("mapping set").slots

    @property
    def multivalued_slots(self) -> List[str]:
        """Return list of multivalued slots."""
        return [c for c in self.view.all_slots() if self.view.get_slot(c).multivalued]

    @property
    def entity_reference_slots(self) -> List[str]:
        """Return list of entity reference slots."""
        return [c for c in self.view.all_slots() if self.view.get_slot(c).range == ENTITY_REFERENCE]


@lru_cache(1)
def _get_sssom_schema_object() -> SSSOMSchemaView:
    """Get a view over the SSSOM schema."""
    sssom_sv_object = (
        SSSOMSchemaView.instance if hasattr(SSSOMSchemaView, "instance") else SSSOMSchemaView()
    )
    return sssom_sv_object


SSSOM_URI_PREFIX = "https://w3id.org/sssom/"
DEFAULT_LICENSE = f"{SSSOM_URI_PREFIX}license/unspecified"

#: The type for metadata that gets passed around in many places
MetadataType = Dict[str, Any]


def generate_mapping_set_id() -> str:
    """Generate a mapping set ID."""
    return f"{SSSOM_URI_PREFIX}mappings/{uuid.uuid4()}"


def get_default_metadata() -> MetadataType:
    """Get default metadata."""
    return {
        "mapping_set_id": generate_mapping_set_id(),
        "license": DEFAULT_LICENSE,
    }<|MERGE_RESOLUTION|>--- conflicted
+++ resolved
@@ -3,12 +3,8 @@
 import pathlib
 import uuid
 from enum import Enum
-<<<<<<< HEAD
+from functools import lru_cache
 from typing import Any, Dict, List
-=======
-from functools import lru_cache
-from typing import List
->>>>>>> fd03e6e8
 
 import pkg_resources
 import yaml
