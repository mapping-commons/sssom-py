--- conflicted
+++ resolved
@@ -8,11 +8,20 @@
 from dataclasses import dataclass
 from enum import Enum
 from functools import cached_property, lru_cache
-<<<<<<< HEAD
-from typing import Any, Dict, List, Literal, Optional, Set, TextIO, Tuple, Union
-=======
-from typing import Any, ClassVar, Dict, List, Literal, Mapping, Set, TextIO, Union, cast
->>>>>>> 7f868136
+from typing import (
+    Any,
+    ClassVar,
+    Dict,
+    List,
+    Literal,
+    Mapping,
+    Optional,
+    Set,
+    TextIO,
+    Tuple,
+    Union,
+    cast,
+)
 
 import yaml
 from linkml_runtime.utils.schema_as_dict import schema_as_dict
