"""SSSOM parsers."""

import gzip
import io
import itertools as itt
import json
import logging as _logging
import os.path
import re
import typing
from collections import ChainMap, Counter
from pathlib import Path
from typing import Any, Callable, Dict, Iterable, List, Optional, TextIO, Tuple, Union, cast
from xml.dom import Node, minidom
from xml.dom.minidom import Document

import curies
import numpy as np
import pandas as pd
import requests
import yaml
from curies import Converter
from linkml_runtime.loaders.json_loader import JSONLoader
from linkml_runtime.loaders.rdflib_loader import RDFLibLoader
from pandas.errors import EmptyDataError
from rdflib import Graph
from sssom_schema import Mapping, MappingSet

from sssom.constants import (
    CONFIDENCE,
    CURIE_MAP,
    DEFAULT_MAPPING_PROPERTIES,
    LICENSE,
    MAPPING_JUSTIFICATION,
    MAPPING_JUSTIFICATION_UNSPECIFIED,
    MAPPING_SET_ID,
    OBJECT_ID,
    OBJECT_LABEL,
    OBJECT_SOURCE,
    OBJECT_SOURCE_ID,
    OBO_HAS_DB_XREF_URI,
    OWL_EQUIV_CLASS_URI,
    PREDICATE_ID,
    RDF_TYPE,
    RDF_TYPE_URI,
    RDFS_SUBCLASS_OF,
    SKOS_BROAD_MATCH,
    SKOS_BROAD_MATCH_URI,
    SKOS_EXACT_MATCH,
    SKOS_EXACT_MATCH_URI,
    SKOS_NARROW_MATCH,
    SKOS_NARROW_MATCH_URI,
    SUBJECT_ID,
    SUBJECT_LABEL,
    SUBJECT_SOURCE,
    SUBJECT_SOURCE_ID,
    MetadataType,
    PathOrIO,
    _get_sssom_schema_object,
    get_default_metadata,
)

from .context import ConverterHint, _get_built_in_prefix_map, ensure_converter
from .sssom_document import MappingSetDocument
from .util import (
    SSSOM_DEFAULT_RDF_SERIALISATION,
    ExtensionLiteral,
    MappingSetDataFrame,
    get_file_extension,
    is_multivalued_slot,
    raise_for_bad_path,
    safe_compress,
    to_mapping_set_dataframe,
)

logging = _logging.getLogger(__name__)


# * *******************************************************
# Parsers (from file)


def _open_input(p: PathOrIO) -> TextIO:
    """Transform a URL, a filepath (from pathlib), or a string (with file contents) to a StringIO object.

    :param p:
        A string representing a URL, a filepath, or file contents, or a Path object representing a filepath.
    :return: A StringIO object containing the input data.
    """
    # if we passed an IO object, return it back directly
    if not isinstance(p, (str, Path)):
        return p

    if isinstance(p, str) and (p.startswith("http://") or p.startswith("https://")):
        # It's a URL
        data = requests.get(p, timeout=30).content
        # TODO handle gzipped remote content
        return io.StringIO(data.decode("utf-8"))

    # squash a path to a string so we don't have to duplicate logic below
    if isinstance(p, Path):
        p = p.as_posix()

    if "\n" in p or "\r" in p:
        # It's string data
        return io.StringIO(p)

    if not os.path.exists(p):
        raise FileNotFoundError(f"file does not exist: {p}")

    if p.endswith(".gz"):
        with gzip.open(p, "rt") as file:
            file_content = file.read()
        return io.StringIO(file_content)
    else:
        # It's a local file path
        with open(p, "r") as file:
            file_content = file.read()
        return io.StringIO(file_content)


<<<<<<< HEAD
def _read_pandas_and_metadata(file_path: Union[str, Path, TextIO], sep: Optional[str] = None):
=======
def _separate_metadata_and_table_from_stream(stream: TextIO):
    stream.seek(0)

    # Create a new StringIO object for filtered data
    table_component = io.StringIO()
    metadata_component = io.StringIO()

    header_section = True

    # Filter out lines starting with '#'
    for line in stream:
        if not line.startswith("#"):
            table_component.write(line)
            if header_section:
                header_section = False
        elif header_section:
            # We strip any trailing tabs. Such tabs may have been left
            # by a spreadsheet editor who treated the header lines as
            # if they were normal data lines; they would prevent the
            # YAML parser from correctly parsing the metadata block.
            metadata_component.write(line.rstrip("\t\n") + "\n")
        else:
            logging.info(
                f"Line {line} is starting with hash symbol, but header section is already passed. "
                f"This line is skipped"
            )

    # Reset the cursor to the start of the new StringIO object
    table_component.seek(0)
    metadata_component.seek(0)
    return table_component, metadata_component


def _read_pandas_and_metadata(file_path: PathOrIO, sep: Optional[str] = None):
>>>>>>> 03a204a1
    """Read a tabular data file by wrapping func:`pd.read_csv` to handles comment lines correctly.

    :param file_path: The file path or stream to read
    :param sep: File separator for pandas
    :return: A pandas dataframe
    """
    if sep is None:
<<<<<<< HEAD
        sep = _get_seperator_symbol_from_file_path(file_path) or "\t"
=======
        sep = _infer_separator(file_path)
>>>>>>> 03a204a1

    if isinstance(file_path, (str, Path)):
        raise_for_bad_path(file_path)

    stream = _open_input(file_path)
<<<<<<< HEAD

    # consume from the top of the stream until there's no more preceding #
    header_yaml = ""
    while (line := stream.readline()).startswith("#"):
        line = line.lstrip("#").rstrip()
        if not line:
            continue
        header_yaml += line + "\n"

    sssom_metadata = yaml.safe_load(header_yaml)

    # The first line that doesn't start with a # is assumed
    # to be the header, so we split it with the inferred separator
    names = line.split(sep)

    try:
        # pandas can keep going and read from the same stream that we already have
        df = pd.read_csv(stream, sep=sep, dtype=str, engine="python", header=None, names=names)
=======
    table_stream, metadata_stream = _separate_metadata_and_table_from_stream(stream)

    try:
        df = pd.read_csv(table_stream, sep=sep, dtype=str, engine="python")
>>>>>>> 03a204a1
    except EmptyDataError as e:
        logging.warning(f"Seems like the dataframe is empty: {e}")
        df = pd.DataFrame(
            columns=[
                SUBJECT_ID,
                SUBJECT_LABEL,
                PREDICATE_ID,
                OBJECT_ID,
                MAPPING_JUSTIFICATION,
            ]
        )
    else:
        df.fillna("", inplace=True)
<<<<<<< HEAD

    return df, sssom_metadata
=======

    sssom_metadata = _read_metadata_from_table(metadata_stream)
    return df, sssom_metadata


EXTENSION_TO_SEP: dict[ExtensionLiteral, str] = {"tsv": "\t", "csv": ","}
>>>>>>> 03a204a1


def _infer_separator(file: PathOrIO) -> Optional[str]:
    r"""Infer the CSV separator from a file path or IO object.

    :param file: the file path
    :return: the separator symbols as a string, e.g. '\t'
    """
    extension = get_file_extension(file)
    if extension is None:
        return None
    return EXTENSION_TO_SEP[extension]


def _is_check_valid_extension_slot(slot_name, meta):
    extension_definitions = meta.get("extension_definitions", [])
    return any(
        "property" in entry and entry.get("slot_name") == slot_name
        for entry in extension_definitions
    )


def _is_irregular_metadata(metadata_list: List[Dict]):
    fail_metadata = False
    for m in metadata_list:
        for key in m:
            if key not in _get_sssom_schema_object().mapping_set_slots:
                if not _is_check_valid_extension_slot(key, m):
                    logging.warning(
                        f"Metadata key '{key}' is not a standard SSSOM mapping set metadata field. See "
                        f"https://mapping-commons.github.io/sssom/spec-model/#non-standard-slots on how to "
                        f"specify additional, non-standard fields in a SSSOM file."
                    )
                    fail_metadata = True
    return fail_metadata


def _check_redefined_builtin_prefixes(sssom_metadata, meta, prefix_map):
    # There are three ways in which prefixes can be communicated, so we will check all of them
    # This is a bit overly draconian, as in the end, only the highest priority one gets picked
    # But since this only constitues a (logging) warning, I think its worth reporting
    builtin_converter = _get_built_in_prefix_map()
    sssom_metadata_converter = _get_converter_pop_replace_curie_map(sssom_metadata)
    meta_converter = _get_converter_pop_replace_curie_map(meta)
    prefix_map_converter = ensure_converter(prefix_map, use_defaults=False)
    is_valid_prefixes = True

    for converter in [sssom_metadata_converter, meta_converter, prefix_map_converter]:
        for builtin_prefix, builtin_uri in builtin_converter.bimap.items():
            if builtin_prefix in converter.bimap:
                if builtin_uri != converter.bimap[builtin_prefix]:
                    logging.warning(
                        f"A built-in prefix ({builtin_prefix}) was provided, "
                        f"but the provided URI expansion ({converter.bimap[builtin_prefix]}) does not correspond "
                        f"to the required URI expansion: {builtin_uri}. The prefix will be ignored."
                    )
                    is_valid_prefixes = False
            # NOTE during refactor replace the following line by https://github.com/biopragmatics/curies/pull/136
            reverse_bimap = {value: key for key, value in builtin_converter.bimap.items()}
            if builtin_uri in reverse_bimap:
                if builtin_prefix != reverse_bimap[builtin_uri]:
                    logging.warning(
                        f"A built-in URI namespace ({builtin_uri}) was used in (one of) the provided prefix map(s), "
                        f"but the provided prefix ({reverse_bimap[builtin_uri]}) does not correspond to the "
                        f"standard prefix: {builtin_prefix}. The prefix will be ignored."
                    )
                    is_valid_prefixes = False
    return is_valid_prefixes


def _fail_in_strict_parsing_mode(is_valid_built_in_prefixes, is_valid_metadata):
    report = ""
    if not is_valid_built_in_prefixes:
        report += "STRONG WARNING: The prefix map provided contains built-in prefixes that were redefined.+\n"
    if not is_valid_metadata:
        report += (
            "STRONG WARNING: The metadata provided contains non-standard and undefined metadata.+\n"
        )

    if report:
        raise ValueError(report)


def _get_converter_pop_replace_curie_map(sssom_metadata):
    """
    Pop CURIE_MAP from sssom_metadata, process it, and restore it if it existed.

    Args:
        sssom_metadata (dict): The metadata dictionary.

    Returns:
        Converter: A Converter object created from the CURIE_MAP.
    """
    curie_map = sssom_metadata.pop(CURIE_MAP, {})

    # Process the popped value
    sssom_metadata_converter = Converter.from_prefix_map(curie_map)

    # Reinsert CURIE_MAP if it was present
    if curie_map:
        sssom_metadata[CURIE_MAP] = curie_map

    return sssom_metadata_converter


def parse_sssom_table(
    file_path: PathOrIO,
    prefix_map: ConverterHint = None,
    meta: Optional[MetadataType] = None,
    *,
    strict: bool = False,
    sep: Optional[str] = None,
    **kwargs: Any,
) -> MappingSetDataFrame:
<<<<<<< HEAD
    """Parse a TSV to a :class:`MappingSetDocument` to a :class:`MappingSetDataFrame`."""
    if isinstance(file_path, Path) or isinstance(file_path, str):
        raise_for_bad_path(file_path)
    df, sssom_metadata = _read_pandas_and_metadata(file_path)
=======
    """Parse a SSSOM CSV or TSV file.

    :param file_path:
        A file path, URL, or I/O object that contains SSSOM encoded in TSV
    :param prefix_map:
        A prefix map or :class:`curies.Converter` used to validate prefixes,
        CURIEs, and IRIs appearing in the SSSOM TSV
    :param meta:
        Additional document-level metadata for the SSSOM TSV document that is not
        contained within the document itself. For example, this may come from a
        companion SSSOM YAML file.
    :param strict:
        If true, will fail parsing for undefined prefixes, CURIEs, or IRIs
    :param sep:
        The seperator. If not given, inferred from file name
    :param kwargs:
        Additional keyword arguments (unhandled)
    :returns:
        A parsed dataframe wrapper object
    """
    if kwargs:
        logging.warning("unhandled keyword arguments passed: %s", kwargs)

    df, sssom_metadata = _read_pandas_and_metadata(file_path, sep)
>>>>>>> 03a204a1
    if meta is None:
        meta = {}

    is_valid_built_in_prefixes = _check_redefined_builtin_prefixes(sssom_metadata, meta, prefix_map)
    is_valid_metadata = _is_irregular_metadata([sssom_metadata, meta])

    if strict:
        _fail_in_strict_parsing_mode(is_valid_built_in_prefixes, is_valid_metadata)

    # The priority order for combining prefix maps are:
    #  1. Built-in prefix map
    #  2. Internal prefix map inside the document
    #  3. Prefix map passed through this function inside the ``meta``
    #  4. Prefix map passed through this function to ``prefix_map`` (handled with ensure_converter)
    converter = curies.chain(
        [
            _get_built_in_prefix_map(),
            Converter.from_prefix_map(sssom_metadata.pop(CURIE_MAP, {})),
            Converter.from_prefix_map(meta.pop(CURIE_MAP, {})),
            ensure_converter(prefix_map, use_defaults=False),
        ]
    )

    # The priority order for combining metadata is:
    #  1. Metadata appearing in the SSSOM document
    #  2. Metadata passed through ``meta`` to this function
    #  3. Default metadata
    combine_meta = dict(
        ChainMap(
            sssom_metadata,
            meta,
            get_default_metadata(),
        )
    )

    msdf = from_sssom_dataframe(df, prefix_map=converter, meta=combine_meta)
    return msdf


def parse_csv(*args, **kwargs) -> MappingSetDataFrame:
    """Parse a SSSOM CSV file, forwarding arguments to :func:`parse_sssom_table`."""
    kwargs["sep"] = ","
    return parse_sssom_table(*args, **kwargs)


def parse_tsv(*args, **kwargs) -> MappingSetDataFrame:
    """Parse a SSSOM TSV file, forwarding arguments to :func:`parse_sssom_table`."""
    kwargs["sep"] = "\t"
    return parse_sssom_table(*args, **kwargs)


def parse_sssom_rdf(
    file_path: Union[str, Path],
    prefix_map: ConverterHint = None,
    meta: Optional[MetadataType] = None,
    serialisation=SSSOM_DEFAULT_RDF_SERIALISATION,
    **kwargs,
    # mapping_predicates: Optional[List[str]] = None,
) -> MappingSetDataFrame:
    """Parse a TSV to a :class:`MappingSetDocument` to a :class:`MappingSetDataFrame`."""
    raise_for_bad_path(file_path)

    g = Graph()
    g.parse(file_path, format=serialisation)

    # Initialize meta if it's None
    if meta is None:
        meta = {}

    # The priority order for combining prefix maps are:
    #  1. Built-in prefix map
    #  2. Internal prefix map inside the document
    #  3. Prefix map passed through this function inside the ``meta``
    #  4. Prefix map passed through this function to ``prefix_map`` (handled with ensure_converter)
    converter = curies.chain(
        [
            _get_built_in_prefix_map(),
            Converter.from_rdflib(g),
            Converter.from_prefix_map(meta.pop(CURIE_MAP, {})),
            ensure_converter(prefix_map, use_defaults=False),
        ]
    )
    msdf = from_sssom_rdf(g, prefix_map=converter, meta=meta)
    # df: pd.DataFrame = msdf.df
    # if mapping_predicates and not df.empty():
    #     msdf.df = df[df["predicate_id"].isin(mapping_predicates)]
    return msdf


def parse_sssom_json(
    file_path: Union[str, Path],
    prefix_map: ConverterHint = None,
    meta: Optional[MetadataType] = None,
    **kwargs,
) -> MappingSetDataFrame:
    """Parse a TSV to a :class:`MappingSetDocument` to a :class:`MappingSetDataFrame`."""
    raise_for_bad_path(file_path)

    with open(file_path) as json_file:
        jsondoc = json.load(json_file)

    # Initialize meta if it's None
    if meta is None:
        meta = {}

    # The priority order for combining prefix maps are:
    #  1. Built-in prefix map
    #  2. Internal prefix map inside the document
    #  3. Prefix map passed through this function inside the ``meta``
    #  4. Prefix map passed through this function to ``prefix_map`` (handled with ensure_converter)
    converter = curies.chain(
        [
            _get_built_in_prefix_map(),
            Converter.from_jsonld(file_path),
            Converter.from_prefix_map(meta.pop(CURIE_MAP, {})),
            ensure_converter(prefix_map, use_defaults=False),
        ]
    )

    msdf = from_sssom_json(jsondoc=jsondoc, prefix_map=converter, meta=meta)
    return msdf


# Import methods from external file formats


def parse_obographs_json(
    file_path: Union[str, Path],
    prefix_map: ConverterHint = None,
    meta: Optional[MetadataType] = None,
    mapping_predicates: Optional[List[str]] = None,
) -> MappingSetDataFrame:
    """Parse an obographs file as a JSON object and translates it into a MappingSetDataFrame.

    :param file_path: The path to the obographs file
    :param prefix_map: an optional prefix map
    :param meta: an optional dictionary of metadata elements
    :param mapping_predicates: an optional list of mapping predicates that should be extracted
    :return: A SSSOM MappingSetDataFrame
    """
    raise_for_bad_path(file_path)

    converter, meta = _get_prefix_map_and_metadata(prefix_map=prefix_map, meta=meta)

    with open(file_path) as json_file:
        jsondoc = json.load(json_file)

    return from_obographs(
        jsondoc,
        prefix_map=converter,
        meta=meta,
        mapping_predicates=mapping_predicates,
    )


def _get_prefix_map_and_metadata(
    prefix_map: ConverterHint = None, meta: Optional[MetadataType] = None
) -> Tuple[Converter, MetadataType]:
    if meta is None:
        meta = get_default_metadata()
    converter = curies.chain(
        [
            _get_built_in_prefix_map(),
            Converter.from_prefix_map(meta.pop(CURIE_MAP, {})),
            ensure_converter(prefix_map, use_defaults=False),
        ]
    )
    return converter, meta


def _address_multivalued_slot(k: str, v: Any) -> Union[str, List[str]]:
    if isinstance(v, str) and is_multivalued_slot(k):
        # IF k is multivalued, then v = List[values]
        return [s.strip() for s in v.split("|")]
    else:
        return v


def _init_mapping_set(meta: Optional[MetadataType]) -> MappingSet:
    _metadata = dict(ChainMap(meta or {}, get_default_metadata()))
    mapping_set = MappingSet(mapping_set_id=_metadata[MAPPING_SET_ID], license=_metadata[LICENSE])
    _set_metadata_in_mapping_set(mapping_set=mapping_set, metadata=meta)
    return mapping_set


def _get_mapping_dict(
    row: pd.Series, bad_attrs: Counter, mapping_slots: typing.Set[str]
) -> Dict[str, Any]:
    """Generate a mapping dictionary from a given row of data.

    It also updates the 'bad_attrs' counter for keys that are not present
    in the sssom_schema_object's mapping_slots.
    """
    # Populate the mapping dictionary with key-value pairs from the row,
    # only if the value exists, is not NaN, and the key is in the schema's mapping slots.
    # The value could be a string or a list and is handled accordingly via _address_multivalued_slot().

    mdict = {
        k: _address_multivalued_slot(k, v)
        for k, v in row.items()
        if v and pd.notna(v) and k in mapping_slots
    }

    # Update bad_attrs for keys not in mapping_slots
    bad_keys = set(row.keys()) - mapping_slots
    for bad_key in bad_keys:
        bad_attrs[bad_key] += 1
    return mdict


def parse_alignment_xml(
    file_path: Union[str, Path],
    prefix_map: ConverterHint = None,
    meta: Optional[MetadataType] = None,
    mapping_predicates: Optional[List[str]] = None,
) -> MappingSetDataFrame:
    """Parse a TSV -> MappingSetDocument -> MappingSetDataFrame."""
    raise_for_bad_path(file_path)

    converter, meta = _get_prefix_map_and_metadata(prefix_map=prefix_map, meta=meta)
    logging.info("Loading from alignment API")
    xmldoc = minidom.parse(Path(file_path).resolve().as_posix())
    msdf = from_alignment_minidom(
        xmldoc,
        prefix_map=converter,
        meta=meta,
        mapping_predicates=mapping_predicates,
    )
    return msdf


# Readers (from object)


def from_sssom_dataframe(
    df: pd.DataFrame,
    prefix_map: ConverterHint = None,
    meta: Optional[MetadataType] = None,
) -> MappingSetDataFrame:
    """Convert a dataframe to a MappingSetDataFrame.

    :param df: A mappings dataframe
    :param prefix_map: A prefix map
    :param meta: A metadata dictionary
    :return: MappingSetDataFrame
    """
    converter = ensure_converter(prefix_map)

    # Need to revisit this solution.
    # This is to address: A value is trying to be set on a copy of a slice from a DataFrame
    if CONFIDENCE in df.columns:
        df.replace({CONFIDENCE: r"^\s*$"}, np.nan, regex=True, inplace=True)

    mapping_set = _get_mapping_set_from_df(df=df, meta=meta)
    doc = MappingSetDocument(mapping_set=mapping_set, converter=converter)
    return to_mapping_set_dataframe(doc)


def from_sssom_rdf(
    g: Graph,
    prefix_map: ConverterHint = None,
    meta: Optional[MetadataType] = None,
) -> MappingSetDataFrame:
    """Convert an SSSOM RDF graph into a SSSOM data table.

    :param g: the Graph (rdflib)
    :param prefix_map: A dictionary containing the prefix map, defaults to None
    :param meta: Potentially additional metadata, defaults to None
    :return: MappingSetDataFrame object
    """
    converter = ensure_converter(prefix_map)
    mapping_set = cast(
        MappingSet,
        RDFLibLoader().load(
            source=g,
            target_class=MappingSet,
            schemaview=_get_sssom_schema_object().view,
            prefix_map=converter.bimap,
            ignore_unmapped_predicates=True,
        ),
    )

    # The priority order for combining metadata is:
    #  1. Metadata appearing in the SSSOM document
    #  2. Metadata passed through ``meta`` to this function
    #  3. Default metadata

    # As the Metadata appearing in the SSSOM document is already parsed by LinkML
    # we only need to overwrite the metadata from 2 and 3 if it is not present
    combine_meta = dict(
        ChainMap(
            meta or {},
            get_default_metadata(),
        )
    )

    _set_metadata_in_mapping_set(mapping_set, metadata=combine_meta, overwrite=False)
    mdoc = MappingSetDocument(mapping_set=mapping_set, converter=converter)
    return to_mapping_set_dataframe(mdoc)


def from_sssom_json(
    jsondoc: Union[str, dict, TextIO],
    prefix_map: ConverterHint = None,
    meta: Optional[MetadataType] = None,
) -> MappingSetDataFrame:
    """Load a mapping set dataframe from a JSON object.

    :param jsondoc: JSON document
    :param prefix_map: Prefix map
    :param meta: metadata used to augment the metadata existing in the mapping set
    :return: MappingSetDataFrame object
    """
    converter = ensure_converter(prefix_map)

    mapping_set = cast(MappingSet, JSONLoader().load(source=jsondoc, target_class=MappingSet))

    # The priority order for combining metadata is:
    #  1. Metadata appearing in the SSSOM document
    #  2. Metadata passed through ``meta`` to this function
    #  3. Default metadata

    # As the Metadata appearing in the SSSOM document is already parsed by LinkML
    # we only need to overwrite the metadata from 2 and 3 if it is not present
    combine_meta = dict(
        ChainMap(
            meta or {},
            get_default_metadata(),
        )
    )

    _set_metadata_in_mapping_set(mapping_set, metadata=combine_meta, overwrite=False)
    mapping_set_document = MappingSetDocument(mapping_set=mapping_set, converter=converter)
    return to_mapping_set_dataframe(mapping_set_document)


def from_alignment_minidom(
    dom: Document,
    prefix_map: ConverterHint = None,
    meta: Optional[MetadataType] = None,
    mapping_predicates: Optional[List[str]] = None,
) -> MappingSetDataFrame:
    """Read a minidom Document object.

    :param dom: XML (minidom) object
    :param prefix_map: A prefix map
    :param meta: Optional meta data
    :param mapping_predicates: Optional list of mapping predicates to extract
    :return: MappingSetDocument
    :raises ValueError: for alignment format: xml element said, but not set to yes. Only XML is supported!
    """
    converter = ensure_converter(prefix_map)
    ms = _init_mapping_set(meta)
    mlist: List[Mapping] = []
    # bad_attrs = {}

    if not mapping_predicates:
        mapping_predicates = DEFAULT_MAPPING_PROPERTIES

    alignments = dom.getElementsByTagName("Alignment")
    for n in alignments:
        for e in n.childNodes:
            if e.nodeType == Node.ELEMENT_NODE:
                node_name = e.nodeName
                if node_name == "map":
                    cell = e.getElementsByTagName("Cell")
                    for c_node in cell:
                        mdict: Dict[str, Any] = _cell_element_values(
                            c_node, converter, mapping_predicates=mapping_predicates
                        )
                        _add_valid_mapping_to_list(mdict, mlist, flip_superclass_assertions=True)

                elif node_name == "xml":
                    if e.firstChild.nodeValue != "yes":  # type:ignore[union-attr]
                        raise ValueError(
                            "Alignment format: xml element said, but not set to yes. Only XML is supported!"
                        )
                elif node_name == "onto1":
                    ms[SUBJECT_SOURCE_ID] = e.firstChild.nodeValue  # type:ignore[union-attr]
                elif node_name == "onto2":
                    ms[OBJECT_SOURCE_ID] = e.firstChild.nodeValue  # type:ignore[union-attr]
                elif node_name == "uri1":
                    ms[SUBJECT_SOURCE] = e.firstChild.nodeValue  # type:ignore[union-attr]
                elif node_name == "uri2":
                    ms[OBJECT_SOURCE] = e.firstChild.nodeValue  # type:ignore[union-attr]

    ms.mappings = mlist  # type: ignore
    mapping_set_document = MappingSetDocument(mapping_set=ms, converter=converter)
    return to_mapping_set_dataframe(mapping_set_document)


def _get_obographs_predicate_id(obographs_predicate: str):
    if obographs_predicate == "is_a":
        return RDFS_SUBCLASS_OF
    return obographs_predicate


def from_obographs(
    jsondoc: Dict,
    prefix_map: ConverterHint = None,
    meta: Optional[MetadataType] = None,
    mapping_predicates: Optional[List[str]] = None,
) -> MappingSetDataFrame:
    """Convert a obographs json object to an SSSOM data frame.

    :param jsondoc: The JSON object representing the ontology in obographs format
    :param prefix_map: The prefix map to be used
    :param meta: Any additional metadata that needs to be added to the resulting SSSOM data frame, defaults to None
    :param mapping_predicates: Optional list of mapping predicates to extract
    :raises Exception: When there is no CURIE
    :return: An SSSOM data frame (MappingSetDataFrame)
    """
    converter = ensure_converter(prefix_map)
    ms = _init_mapping_set(meta)
    mlist: List[Mapping] = []

    if not mapping_predicates:
        mapping_predicates = DEFAULT_MAPPING_PROPERTIES

    graphs = jsondoc.get("graphs")
    if not graphs:
        raise Exception("No graphs element in obographs file, wrong format?")

    #: A dictionary of node URIs to node labels
    labels: Mapping[str, str] = {
        node["id"]: node.get("lbl")
        for graph in graphs
        for node in graph.get("nodes", [])
        if node.get("lbl")
    }

    for graph in graphs:
        for node in graph.get("nodes", []):
            meta = node.get("meta")
            if not meta:
                continue

            node_uri = node["id"]
            if OBO_HAS_DB_XREF_URI in mapping_predicates:
                for xref in meta.get("xrefs", []):
                    mdict = _make_mdict(
                        node_uri, OBO_HAS_DB_XREF_URI, xref["val"], converter, labels
                    )
                    _add_valid_mapping_to_list(mdict, mlist)

            for value in meta.get("basicPropertyValues", []):
                predicate_uri = value["pred"]
                if predicate_uri not in mapping_predicates:
                    continue
                mdict = _make_mdict(node_uri, predicate_uri, value["val"], converter, labels)
                _add_valid_mapping_to_list(mdict, mlist)

        for edge in graph.get("edges", []):
            predicate_uri = _get_obographs_predicate_id(edge["pred"])
            if predicate_uri not in mapping_predicates:
                continue
            mdict = _make_mdict(edge["sub"], predicate_uri, edge["obj"], converter, labels)
            _add_valid_mapping_to_list(mdict, mlist)

        if OWL_EQUIV_CLASS_URI in mapping_predicates:
            for equivalents in graph.get("equivalentNodesSets", []):
                node_uris = equivalents.get("nodeIds")
                if not node_uris:
                    continue
                for subject_uri, object_uri in itt.product(node_uris, repeat=2):
                    if subject_uri == object_uri:
                        continue
                    mdict = _make_mdict(
                        subject_uri, OWL_EQUIV_CLASS_URI, object_uri, converter, labels
                    )
                    _add_valid_mapping_to_list(mdict, mlist)

    ms.mappings = mlist  # type: ignore
    mdoc = MappingSetDocument(mapping_set=ms, converter=converter)
    return to_mapping_set_dataframe(mdoc)


def _make_mdict(
    subject_id: str,
    predicate_id: str,
    object_id: str,
    converter: Converter,
    labels: typing.Mapping[str, str],
):
    mdict = {
        MAPPING_JUSTIFICATION: MAPPING_JUSTIFICATION_UNSPECIFIED,
    }
    try:
        subject_curie = safe_compress(subject_id, converter)
    except ValueError as e:
        logging.debug("could not parse subject %s - %s", subject_id, e)
    else:
        mdict[SUBJECT_ID] = subject_curie

    try:
        predicate_curie = safe_compress(predicate_id, converter)
    except ValueError as e:
        logging.debug("could not parse predicate %s - %s", predicate_id, e)
    else:
        mdict[PREDICATE_ID] = predicate_curie

    try:
        object_curie = safe_compress(object_id, converter)
    except ValueError as e:
        logging.debug("could not parse object %s - %s", object_id, e)
    else:
        mdict[OBJECT_ID] = object_curie

    if subject_id in labels:
        mdict[SUBJECT_LABEL] = labels[subject_id]
    if object_id in labels:
        mdict[OBJECT_LABEL] = labels[object_id]
    return mdict


# All from_* take as an input a python object (data frame, json, etc.) and return a MappingSetDataFrame
# All read_* take as an input a file handle and return a MappingSetDataFrame (usually wrapping a from_* method)


PARSING_FUNCTIONS: typing.Mapping[str, Callable] = {
    "csv": parse_sssom_table,
    "tsv": parse_sssom_table,
    "obographs-json": parse_obographs_json,
    "alignment-api-xml": parse_alignment_xml,
    "json": parse_sssom_json,
    "rdf": parse_sssom_rdf,
}


def get_parsing_function(input_format: Optional[str], filename: str) -> Callable:
    """Return appropriate parser function based on input format of file.

    :param input_format: File format
    :param filename: Filename
    :raises ValueError: Unknown file format
    :return: Appropriate 'read' function
    """
    if input_format is None:
        input_format = get_file_extension(filename) or "tsv"
    func = PARSING_FUNCTIONS.get(input_format)
    if func is None:
        raise ValueError(f"Unknown input format: {input_format}")
    return func


def _flip_superclass_assertion(mapping: Mapping) -> Mapping:
    if mapping.predicate_id != "sssom:superClassOf":
        return mapping
    mapping.predicate_id = "rdfs:subClassOf"
    return _swap_object_subject(mapping)


def _swap_object_subject(mapping: Mapping) -> Mapping:
    members = [
        attr.replace("subject_", "")
        for attr in dir(mapping)
        if not callable(getattr(mapping, attr))
        and not attr.startswith("__")
        and attr.startswith("subject_")
    ]
    for var in members:
        subject_val = getattr(mapping, "subject_" + var)
        object_val = getattr(mapping, "object_" + var)
        setattr(mapping, "subject_" + var, object_val)
        setattr(mapping, "object_" + var, subject_val)
    return mapping



def _set_metadata_in_mapping_set(
    mapping_set: MappingSet, metadata: Optional[MetadataType] = None, overwrite: bool = True
) -> None:
    if metadata is None:
        logging.info("Tried setting metadata but none provided.")
    else:
        for k, v in metadata.items():
            if k != CURIE_MAP:
                if (
                    hasattr(mapping_set, k)
                    and getattr(mapping_set, k) is not None
                    and not overwrite
                ):
                    continue
                mapping_set[k] = _address_multivalued_slot(k, v)


def _cell_element_values(cell_node, converter: Converter, mapping_predicates) -> Dict[str, Any]:
    mdict: Dict[str, Any] = {}
    for child in cell_node.childNodes:
        if child.nodeType == Node.ELEMENT_NODE:
            try:
                if child.nodeName == "entity1":
                    mdict[SUBJECT_ID] = safe_compress(child.getAttribute("rdf:resource"), converter)
                elif child.nodeName == "entity2":
                    mdict[OBJECT_ID] = safe_compress(child.getAttribute("rdf:resource"), converter)
                elif child.nodeName == "measure":
                    mdict[CONFIDENCE] = child.firstChild.nodeValue
                elif child.nodeName == "relation":
                    relation = child.firstChild.nodeValue
                    if (relation == "=") and (SKOS_EXACT_MATCH_URI in mapping_predicates):
                        mdict[PREDICATE_ID] = SKOS_EXACT_MATCH
                    elif (relation == "<") and (SKOS_BROAD_MATCH_URI in mapping_predicates):
                        mdict[PREDICATE_ID] = SKOS_BROAD_MATCH
                    elif (relation == ">") and (SKOS_NARROW_MATCH_URI in mapping_predicates):
                        mdict[PREDICATE_ID] = SKOS_NARROW_MATCH
                    # elif (relation == "%") and (SOMETHING in mapping_predicates)
                    #     # Incompatible.
                    #     pass
                    # elif (relation == "HasInstance") and (SOMETHING in mapping_predicates):
                    #     pass
                    elif (relation == "InstanceOf") and (RDF_TYPE_URI in mapping_predicates):
                        mdict[PREDICATE_ID] = RDF_TYPE
                    else:
                        logging.warning(f"{relation} not a recognised relation type.")
                else:
                    logging.warning(f"Unsupported alignment api element: {child.nodeName}")
            except ValueError as e:
                logging.warning(e)

    mdict[MAPPING_JUSTIFICATION] = MAPPING_JUSTIFICATION_UNSPECIFIED
    return mdict


# The following methods dont really belong in the parser package..


def to_mapping_set_document(msdf: MappingSetDataFrame) -> MappingSetDocument:
    """Convert a MappingSetDataFrame to a MappingSetDocument."""
    ms = _get_mapping_set_from_df(df=msdf.df, meta=msdf.metadata)
    return MappingSetDocument(mapping_set=ms, converter=msdf.converter)


def _get_mapping_set_from_df(df: pd.DataFrame, meta: Optional[MetadataType] = None) -> MappingSet:
    mapping_set = _init_mapping_set(meta)
    bad_attrs: Counter = Counter()

    mapping_slots = set(_get_sssom_schema_object().mapping_slots)

    df.apply(
        lambda row: _add_valid_mapping_to_list(
            _get_mapping_dict(row, bad_attrs, mapping_slots), mapping_set.mappings
        ),
        axis=1,
    )

    for k, v in bad_attrs.items():
        logging.warning(f"No attr for {k} [{v} instances]")
    return mapping_set


def split_dataframe(
    msdf: MappingSetDataFrame,
) -> Dict[str, MappingSetDataFrame]:
    """Group the mapping set dataframe into several subdataframes by prefix.

    :param msdf: MappingSetDataFrame object
    :raises RuntimeError: DataFrame object within MappingSetDataFrame is None
    :return: Mapping object
    """
    subject_prefixes = set(msdf.df[SUBJECT_ID].str.split(":", n=1, expand=True)[0])
    object_prefixes = set(msdf.df[OBJECT_ID].str.split(":", n=1, expand=True)[0])
    relations = set(msdf.df[PREDICATE_ID])
    return split_dataframe_by_prefix(
        msdf=msdf,
        subject_prefixes=subject_prefixes,
        object_prefixes=object_prefixes,
        relations=relations,
    )


def split_dataframe_by_prefix(
    msdf: MappingSetDataFrame,
    subject_prefixes: Iterable[str],
    object_prefixes: Iterable[str],
    relations: Iterable[str],
) -> Dict[str, MappingSetDataFrame]:
    """Split a mapping set dataframe by prefix.

    :param msdf: An SSSOM MappingSetDataFrame
    :param subject_prefixes: a list of prefixes pertaining to the subject
    :param object_prefixes: a list of prefixes pertaining to the object
    :param relations: a list of relations of interest
    :return: a dict of SSSOM data frame names to MappingSetDataFrame
    """
    df = msdf.df
    meta = msdf.metadata
    split_to_msdf: Dict[str, MappingSetDataFrame] = {}
    for subject_prefix, object_prefix, relation in itt.product(
        subject_prefixes, object_prefixes, relations
    ):
        relation_prefix, relation_id = relation.split(":")
        split = f"{subject_prefix.lower()}_{relation_id.lower()}_{object_prefix.lower()}"
        if subject_prefix not in msdf.converter.bimap:
            logging.warning(f"{split} - missing subject prefix - {subject_prefix}")
            continue
        if object_prefix not in msdf.converter.bimap:
            logging.warning(f"{split} - missing object prefix - {object_prefix}")
            continue
        df_subset = df[
            (df[SUBJECT_ID].str.startswith(subject_prefix + ":"))
            & (df[PREDICATE_ID] == relation)
            & (df[OBJECT_ID].str.startswith(object_prefix + ":"))
        ]
        if 0 == len(df_subset):
            logging.debug(f"No matches ({len(df_subset)} matches found)")
            continue
        subconverter = msdf.converter.get_subconverter(
            [subject_prefix, object_prefix, relation_prefix]
        )
        split_to_msdf[split] = from_sssom_dataframe(
            df_subset, prefix_map=dict(subconverter.bimap), meta=meta
        )
    return split_to_msdf


def _ensure_valid_mapping_from_dict(mdict: Dict[str, Any]):
    """
    Return a valid mapping object if it can be constructed, else None.

    :param mdict: A dictionary containing the mapping metadata.
    :return: A valid Mapping object, or None.
    """
    mdict.setdefault(MAPPING_JUSTIFICATION, MAPPING_JUSTIFICATION_UNSPECIFIED)

    try:
        m = Mapping(**mdict)
        if m.subject_type == "rdfs literal":
            if m.subject_label is None:
                raise ValueError("Missing subject_label")
        elif m.subject_id is None:
            raise ValueError("Missing subject_id")
        if m.object_type == "rdfs literal":
            if m.object_label is None:
                raise ValueError("Missing object_label")
        elif m.object_id is None:
            raise ValueError("Missing object_id")
    except ValueError as e:
        logging.warning(
            f"One mapping in the mapping set is not well-formed, "
            f"and therfore not included in the mapping set ({mdict}). Error: {e}"
        )
        return None
    else:
        return m


def _add_valid_mapping_to_list(
    mdict: Dict[str, Any], mlist: List[Mapping], *, flip_superclass_assertions=False
):
    """
    Validate the mapping and append to the list if valid.

    Parameters:
    - mdict (dict): A dictionary containing the mapping metadata.
    - mlist (list): The list to which the valid mapping should be appended.
    - flip_superclass_assertions (bool): an optional paramter that flips sssom:superClassOf to rdfs:subClassOf
    """
    mapping = _ensure_valid_mapping_from_dict(mdict)
    if not mapping:
        return None
    if flip_superclass_assertions:
        mapping = _flip_superclass_assertion(mapping)
    mlist.append(mapping)<|MERGE_RESOLUTION|>--- conflicted
+++ resolved
@@ -119,44 +119,7 @@
         return io.StringIO(file_content)
 
 
-<<<<<<< HEAD
 def _read_pandas_and_metadata(file_path: Union[str, Path, TextIO], sep: Optional[str] = None):
-=======
-def _separate_metadata_and_table_from_stream(stream: TextIO):
-    stream.seek(0)
-
-    # Create a new StringIO object for filtered data
-    table_component = io.StringIO()
-    metadata_component = io.StringIO()
-
-    header_section = True
-
-    # Filter out lines starting with '#'
-    for line in stream:
-        if not line.startswith("#"):
-            table_component.write(line)
-            if header_section:
-                header_section = False
-        elif header_section:
-            # We strip any trailing tabs. Such tabs may have been left
-            # by a spreadsheet editor who treated the header lines as
-            # if they were normal data lines; they would prevent the
-            # YAML parser from correctly parsing the metadata block.
-            metadata_component.write(line.rstrip("\t\n") + "\n")
-        else:
-            logging.info(
-                f"Line {line} is starting with hash symbol, but header section is already passed. "
-                f"This line is skipped"
-            )
-
-    # Reset the cursor to the start of the new StringIO object
-    table_component.seek(0)
-    metadata_component.seek(0)
-    return table_component, metadata_component
-
-
-def _read_pandas_and_metadata(file_path: PathOrIO, sep: Optional[str] = None):
->>>>>>> 03a204a1
     """Read a tabular data file by wrapping func:`pd.read_csv` to handles comment lines correctly.
 
     :param file_path: The file path or stream to read
@@ -164,17 +127,12 @@
     :return: A pandas dataframe
     """
     if sep is None:
-<<<<<<< HEAD
         sep = _get_seperator_symbol_from_file_path(file_path) or "\t"
-=======
-        sep = _infer_separator(file_path)
->>>>>>> 03a204a1
 
     if isinstance(file_path, (str, Path)):
         raise_for_bad_path(file_path)
 
     stream = _open_input(file_path)
-<<<<<<< HEAD
 
     # consume from the top of the stream until there's no more preceding #
     header_yaml = ""
@@ -193,12 +151,6 @@
     try:
         # pandas can keep going and read from the same stream that we already have
         df = pd.read_csv(stream, sep=sep, dtype=str, engine="python", header=None, names=names)
-=======
-    table_stream, metadata_stream = _separate_metadata_and_table_from_stream(stream)
-
-    try:
-        df = pd.read_csv(table_stream, sep=sep, dtype=str, engine="python")
->>>>>>> 03a204a1
     except EmptyDataError as e:
         logging.warning(f"Seems like the dataframe is empty: {e}")
         df = pd.DataFrame(
@@ -212,17 +164,11 @@
         )
     else:
         df.fillna("", inplace=True)
-<<<<<<< HEAD
 
     return df, sssom_metadata
-=======
-
-    sssom_metadata = _read_metadata_from_table(metadata_stream)
-    return df, sssom_metadata
 
 
 EXTENSION_TO_SEP: dict[ExtensionLiteral, str] = {"tsv": "\t", "csv": ","}
->>>>>>> 03a204a1
 
 
 def _infer_separator(file: PathOrIO) -> Optional[str]:
@@ -337,13 +283,7 @@
     sep: Optional[str] = None,
     **kwargs: Any,
 ) -> MappingSetDataFrame:
-<<<<<<< HEAD
-    """Parse a TSV to a :class:`MappingSetDocument` to a :class:`MappingSetDataFrame`."""
-    if isinstance(file_path, Path) or isinstance(file_path, str):
-        raise_for_bad_path(file_path)
-    df, sssom_metadata = _read_pandas_and_metadata(file_path)
-=======
-    """Parse a SSSOM CSV or TSV file.
+    """Parse a SSSOM CSV or TSV file to a :class:`MappingSetDocument` to a :class:`MappingSetDataFrame`.
 
     :param file_path:
         A file path, URL, or I/O object that contains SSSOM encoded in TSV
@@ -365,9 +305,9 @@
     """
     if kwargs:
         logging.warning("unhandled keyword arguments passed: %s", kwargs)
-
-    df, sssom_metadata = _read_pandas_and_metadata(file_path, sep)
->>>>>>> 03a204a1
+    if isinstance(file_path, Path) or isinstance(file_path, str):
+        raise_for_bad_path(file_path)
+    df, sssom_metadata = _read_pandas_and_metadata(file_path, sep=sep)
     if meta is None:
         meta = {}
 
