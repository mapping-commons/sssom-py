--- conflicted
+++ resolved
@@ -56,17 +56,7 @@
 
 from .context import HINT, ensure_converter
 from .sssom_document import MappingSetDocument
-<<<<<<< HEAD
-from .typehints import (
-    Metadata,
-    MetadataType,
-    PrefixMap,
-    generate_mapping_set_id,
-    get_default_metadata,
-)
-=======
-from .typehints import Metadata, MetadataType, generate_mapping_set_id
->>>>>>> 69237d57
+from .typehints import Metadata, MetadataType, generate_mapping_set_id, get_default_metadata
 from .util import (
     PREFIX_MAP_KEY,
     SSSOM_DEFAULT_RDF_SERIALISATION,
@@ -204,7 +194,6 @@
     stream: io.StringIO = _open_input(file_path)
     sep_new = _get_seperator_symbol_from_file_path(file_path)
     df, sssom_metadata = _read_pandas_and_metadata(stream, sep_new)
-<<<<<<< HEAD
     if meta is None:
         meta = {}
 
@@ -220,43 +209,6 @@
             ensure_converter(prefix_map),
         ]
     )
-=======
-    # if mapping_predicates:
-    #     # Filter rows based on presence of predicate_id list provided.
-    #     df = df[df["predicate_id"].isin(mapping_predicates)]
-
-    # If SSSOM external metadata is provided, merge it with the internal metadata
-
-    if sssom_metadata:
-        if meta:
-            for k, v in meta.items():
-                if k in sssom_metadata:
-                    if sssom_metadata[k] != v:
-                        logging.warning(
-                            f"SSSOM internal metadata {k} ({sssom_metadata[k]}) "
-                            f"conflicts with provided ({meta[k]})."
-                        )
-                else:
-                    logging.info(f"Externally provided metadata {k}:{v} is added to metadata set.")
-                    sssom_metadata[k] = v
-        meta = sssom_metadata
-
-        if PREFIX_MAP_KEY in sssom_metadata:
-            if prefix_map:
-                for k, v in prefix_map.items():
-                    if k in sssom_metadata[CURIE_MAP]:
-                        if sssom_metadata[CURIE_MAP][k] != v:
-                            logging.warning(
-                                f"SSSOM prefix map {k} ({sssom_metadata[CURIE_MAP][k]}) "
-                                f"conflicts with provided ({prefix_map[k]})."
-                            )
-                    else:
-                        logging.info(
-                            f"Externally provided metadata {k}:{v} is added to metadata set."
-                        )
-                        sssom_metadata[CURIE_MAP][k] = v
-            prefix_map = sssom_metadata[CURIE_MAP]
->>>>>>> 69237d57
 
     # The priority order for combining metadata is:
     #  1. Metadata appearing in the SSSOM document
