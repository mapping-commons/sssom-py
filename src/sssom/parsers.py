--- conflicted
+++ resolved
@@ -58,9 +58,9 @@
 from .sssom_document import MappingSetDocument
 from .typehints import (
     MetadataType,
+    _get_prefix_map_and_metadata,
     generate_mapping_set_id,
     get_default_metadata,
-    _get_prefix_map_and_metadata,
 )
 from .util import (
     SSSOM_DEFAULT_RDF_SERIALISATION,
@@ -304,24 +304,6 @@
     )
 
 
-<<<<<<< HEAD
-=======
-def _get_prefix_map_and_metadata(
-    prefix_map: ConverterHint = None, meta: Optional[MetadataType] = None
-) -> Metadata:
-    if prefix_map and meta and CURIE_MAP in meta:
-        logging.info(
-            "Prefix map provided as parameter, but SSSOM file provides its own prefix map. "
-            "Prefix map provided externally is disregarded in favour of the prefix map in the SSSOM file."
-        )
-        prefix_map = meta[CURIE_MAP]
-    converter = ensure_converter(prefix_map)
-    if meta is None:
-        meta = Metadata.default().metadata
-    return Metadata(converter=converter, metadata=meta)
-
-
->>>>>>> 85d39706
 def _address_multivalued_slot(k: str, v: Any) -> Union[str, List[str]]:
     if is_multivalued_slot(k) and v is not None and isinstance(v, str):
         # IF k is multivalued, then v = List[values]
