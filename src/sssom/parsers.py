"""SSSOM parsers."""

import io
import itertools as itt
import json
import logging as _logging
import re
import typing
from collections import ChainMap, Counter
from pathlib import Path
from typing import Any, Callable, Dict, Iterable, List, Optional, TextIO, Union, cast
from xml.dom import Node, minidom
from xml.dom.minidom import Document

import curies
import numpy as np
import pandas as pd
import requests
import yaml
from curies import Converter
from linkml_runtime.loaders.json_loader import JSONLoader
from pandas.errors import EmptyDataError
from rdflib import Graph, URIRef
from sssom_schema import Mapping, MappingSet

from sssom.constants import (
    CONFIDENCE,
    CURIE_MAP,
    DEFAULT_MAPPING_PROPERTIES,
    MAPPING_JUSTIFICATION,
    MAPPING_JUSTIFICATION_UNSPECIFIED,
    OBJECT_ID,
    OBJECT_LABEL,
    OBJECT_SOURCE,
    OBJECT_SOURCE_ID,
    OWL_EQUIV_CLASS_URI,
    PREDICATE_ID,
    RDF_TYPE,
    RDF_TYPE_URI,
    RDFS_SUBCLASS_OF,
    SKOS_BROAD_MATCH,
    SKOS_BROAD_MATCH_URI,
    SKOS_EXACT_MATCH,
    SKOS_EXACT_MATCH_URI,
    SKOS_NARROW_MATCH,
    SKOS_NARROW_MATCH_URI,
    SUBJECT_ID,
    SUBJECT_LABEL,
    SUBJECT_SOURCE,
    SUBJECT_SOURCE_ID,
<<<<<<< HEAD
    MetadataType,
    SSSOMSchemaView,
    get_default_metadata,
=======
    _get_sssom_schema_object,
>>>>>>> fd03e6e8
)

from .context import ConverterHint, _get_built_in_prefix_map, ensure_converter
from .sssom_document import MappingSetDocument
from .typehints import _get_prefix_map_and_metadata
from .util import (
    SSSOM_DEFAULT_RDF_SERIALISATION,
    URI_SSSOM_MAPPINGS,
    MappingSetDataFrame,
    get_file_extension,
    is_multivalued_slot,
    raise_for_bad_path,
    safe_compress,
    to_mapping_set_dataframe,
)

logging = _logging.getLogger(__name__)

# * *******************************************************
# Parsers (from file)


def _open_input(input: Union[str, Path, TextIO]) -> io.StringIO:
    """Transform a URL, a filepath (from pathlib), or a string (with file contents) to a StringIO object.

    :param input: A string representing a URL, a filepath, or file contents,
                              or a Path object representing a filepath.
    :return: A StringIO object containing the input data.
    """
    # If the import already is a StrinIO, return it
    if isinstance(input, io.StringIO):
        return input
    elif isinstance(input, Path):
        input = str(input)

    if isinstance(input, str):
        if input.startswith("http://") or input.startswith("https://"):
            # It's a URL
            data = requests.get(input, timeout=30).content
            return io.StringIO(data.decode("utf-8"))
        elif "\n" in input or "\r" in input:
            # It's string data
            return io.StringIO(input)
        else:
            # It's a local file path
            with open(input, "r") as file:
                file_content = file.read()
            return io.StringIO(file_content)

    raise IOError(f"Could not determine the type of input {input}")


def _separate_metadata_and_table_from_stream(s: io.StringIO):
    s.seek(0)

    # Create a new StringIO object for filtered data
    table_component = io.StringIO()
    metadata_component = io.StringIO()

    header_section = True

    # Filter out lines starting with '#'
    for line in s:
        if not line.startswith("#"):
            table_component.write(line)
            if header_section:
                header_section = False
        elif header_section:
            metadata_component.write(line)
        else:
            logging.info(
                f"Line {line} is starting with hash symbol, but header section is already passed. "
                f"This line is skipped"
            )

    # Reset the cursor to the start of the new StringIO object
    table_component.seek(0)
    metadata_component.seek(0)
    return table_component, metadata_component


def _read_pandas_and_metadata(input: io.StringIO, sep: str = None):
    """Read a tabular data file by wrapping func:`pd.read_csv` to handles comment lines correctly.

    :param input: The file to read. If no separator is given, this file should be named.
    :param sep: File separator for pandas
    :return: A pandas dataframe
    """
    table_stream, metadata_stream = _separate_metadata_and_table_from_stream(input)

    try:
        df = pd.read_csv(table_stream, sep=sep, dtype=str, engine="python")
        df.fillna("", inplace=True)
    except EmptyDataError as e:
        logging.warning(f"Seems like the dataframe is empty: {e}")
        df = pd.DataFrame(
            columns=[
                SUBJECT_ID,
                SUBJECT_LABEL,
                PREDICATE_ID,
                OBJECT_ID,
                MAPPING_JUSTIFICATION,
            ]
        )

    if isinstance(df, pd.DataFrame):
        sssom_metadata = _read_metadata_from_table(metadata_stream)
        return df, sssom_metadata

    return None, None


def _get_seperator_symbol_from_file_path(file):
    r"""
    Take as an input a filepath and return the seperate symbol used, for example, by pandas.

    :param file: the file path
    :return: the seperator symbols as a string, e.g. '\t'
    """
    if isinstance(file, Path) or isinstance(file, str):
        extension = get_file_extension(file)
        if extension == "tsv":
            return "\t"
        elif extension == "csv":
            return ","
        logging.warning(f"Could not guess file extension for {file}")
    return None


def parse_sssom_table(
    file_path: Union[str, Path, TextIO],
    prefix_map: ConverterHint = None,
    meta: Optional[MetadataType] = None,
    **kwargs,
) -> MappingSetDataFrame:
    """Parse a TSV to a :class:`MappingSetDocument` to a :class:`MappingSetDataFrame`."""
    if isinstance(file_path, Path) or isinstance(file_path, str):
        raise_for_bad_path(file_path)
    stream: io.StringIO = _open_input(file_path)
    sep_new = _get_seperator_symbol_from_file_path(file_path)
    df, sssom_metadata = _read_pandas_and_metadata(stream, sep_new)
    if meta is None:
        meta = {}

    # The priority order for combining prefix maps are:
    #  1. Built-in prefix map
    #  2. Internal prefix map inside the document
    #  3. Prefix map passed through this function inside the ``meta``
    #  4. Prefix map passed through this function to ``prefix_map`` (handled with ensure_converter)
    converter = curies.chain(
        [
            _get_built_in_prefix_map(),
            Converter.from_prefix_map(sssom_metadata.pop(CURIE_MAP, {})),
            Converter.from_prefix_map(meta.pop(CURIE_MAP, {})),
            ensure_converter(prefix_map, use_defaults=False),
        ]
    )

    # The priority order for combining metadata is:
    #  1. Metadata appearing in the SSSOM document
    #  2. Metadata passed through ``meta`` to this function
    #  3. Default metadata
    combine_meta = dict(
        ChainMap(
            sssom_metadata,
            meta,
            get_default_metadata(),
        )
    )

    msdf = from_sssom_dataframe(df, prefix_map=converter, meta=combine_meta)
    return msdf


def parse_sssom_rdf(
    file_path: str,
    prefix_map: ConverterHint = None,
    meta: Optional[MetadataType] = None,
    serialisation=SSSOM_DEFAULT_RDF_SERIALISATION,
    **kwargs
    # mapping_predicates: Optional[List[str]] = None,
) -> MappingSetDataFrame:
    """Parse a TSV to a :class:`MappingSetDocument` to a :class:`MappingSetDataFrame`."""
    raise_for_bad_path(file_path)
    metadata = _get_prefix_map_and_metadata(prefix_map=prefix_map, meta=meta)

    g = Graph()
    g.parse(file_path, format=serialisation)
    msdf = from_sssom_rdf(g, prefix_map=metadata.prefix_map, meta=metadata.metadata)
    # df: pd.DataFrame = msdf.df
    # if mapping_predicates and not df.empty():
    #     msdf.df = df[df["predicate_id"].isin(mapping_predicates)]
    return msdf


def parse_sssom_json(
    file_path: str,
    prefix_map: ConverterHint = None,
    meta: Optional[MetadataType] = None,
    **kwargs
    # mapping_predicates: Optional[List[str]] = None,
) -> MappingSetDataFrame:
    """Parse a TSV to a :class:`MappingSetDocument` to a  :class`MappingSetDataFrame`."""
    raise_for_bad_path(file_path)
    metadata = _get_prefix_map_and_metadata(prefix_map=prefix_map, meta=meta)

    with open(file_path) as json_file:
        jsondoc = json.load(json_file)
    msdf = from_sssom_json(jsondoc=jsondoc, prefix_map=metadata.prefix_map, meta=metadata.metadata)
    # df: pd.DataFrame = msdf.df
    # if mapping_predicates and not df.empty():
    #     msdf.df = df[df["predicate_id"].isin(mapping_predicates)]
    return msdf


# Import methods from external file formats


def parse_obographs_json(
    file_path: str,
    prefix_map: ConverterHint = None,
    meta: Optional[MetadataType] = None,
    mapping_predicates: Optional[List[str]] = None,
) -> MappingSetDataFrame:
    """Parse an obographs file as a JSON object and translates it into a MappingSetDataFrame.

    :param file_path: The path to the obographs file
    :param prefix_map: an optional prefix map
    :param meta: an optional dictionary of metadata elements
    :param mapping_predicates: an optional list of mapping predicates that should be extracted
    :return: A SSSOM MappingSetDataFrame
    """
    raise_for_bad_path(file_path)

    _xmetadata = _get_prefix_map_and_metadata(prefix_map=prefix_map, meta=meta)

    with open(file_path) as json_file:
        jsondoc = json.load(json_file)

    return from_obographs(
        jsondoc,
        prefix_map=_xmetadata.prefix_map,
        meta=_xmetadata.metadata,
        mapping_predicates=mapping_predicates,
    )


def _address_multivalued_slot(k: str, v: Any) -> Union[str, List[str]]:
    if is_multivalued_slot(k) and v is not None and isinstance(v, str):
        # IF k is multivalued, then v = List[values]
        return [s.strip() for s in v.split("|")]
    else:
        return v


def _init_mapping_set(meta: Optional[MetadataType] = None) -> MappingSet:
    _metadata = dict(ChainMap(meta or {}, get_default_metadata()))
    return MappingSet(mapping_set_id=_metadata["mapping_set_id"], license=_metadata["license"])


def _get_mapping_dict(row: pd.Series, bad_attrs: Counter) -> Dict[str, Any]:
    mdict = {}
    sssom_schema_object = _get_sssom_schema_object()
    for k, v in row.items():
        if not v or pd.isna(v):
            continue
        k = cast(str, k)
        if k in sssom_schema_object.mapping_slots:
            mdict[k] = _address_multivalued_slot(k, v)
        else:
            # There's the possibility that the key is in
            # sssom_schema_object.mapping_set_slots, but
            # this is skipped for now
            bad_attrs[k] += 1
    return mdict


def parse_alignment_xml(
    file_path: str,
    prefix_map: ConverterHint = None,
    meta: Optional[MetadataType] = None,
    mapping_predicates: Optional[List[str]] = None,
) -> MappingSetDataFrame:
    """Parse a TSV -> MappingSetDocument -> MappingSetDataFrame."""
    raise_for_bad_path(file_path)

    metadata = _get_prefix_map_and_metadata(prefix_map=prefix_map, meta=meta)
    logging.info("Loading from alignment API")
    xmldoc = minidom.parse(file_path)
    msdf = from_alignment_minidom(
        xmldoc,
        prefix_map=metadata.prefix_map,
        meta=metadata.metadata,
        mapping_predicates=mapping_predicates,
    )
    return msdf


# Readers (from object)


def from_sssom_dataframe(
    df: pd.DataFrame,
    prefix_map: ConverterHint = None,
    meta: Optional[MetadataType] = None,
) -> MappingSetDataFrame:
    """Convert a dataframe to a MappingSetDataFrame.

    :param df: A mappings dataframe
    :param prefix_map: A prefix map
    :param meta: A metadata dictionary
    :return: MappingSetDataFrame
    """
    converter = ensure_converter(prefix_map)

    # Need to revisit this solution.
    # This is to address: A value is trying to be set on a copy of a slice from a DataFrame
    if CONFIDENCE in df.columns:
        df2 = df.copy()
        df2[CONFIDENCE].replace(r"^\s*$", np.NaN, regex=True, inplace=True)
        df = df2

    mapping_set = _get_mapping_set_from_df(df=df, meta=meta)
    doc = MappingSetDocument(mapping_set=mapping_set, converter=converter)
    return to_mapping_set_dataframe(doc)


def from_sssom_rdf(
    g: Graph,
    prefix_map: ConverterHint = None,
    meta: Optional[MetadataType] = None,
) -> MappingSetDataFrame:
    """Convert an SSSOM RDF graph into a SSSOM data table.

    :param g: the Graph (rdflib)
    :param prefix_map: A dictionary containing the prefix map, defaults to None
    :param meta: Potentially additional metadata, defaults to None
    :return: MappingSetDataFrame object
    """
    converter = ensure_converter(prefix_map)

    ms = _init_mapping_set(meta)
    mlist: List[Mapping] = []
    for sx, px, ox in g.triples((None, URIRef(URI_SSSOM_MAPPINGS), None)):
        mdict: Dict[str, Any] = {}
        # TODO replace with g.predicate_objects()
        for _, predicate, o in g.triples((ox, None, None)):
            if not isinstance(predicate, URIRef):
                continue
            try:
                predicate_curie = safe_compress(predicate, converter)
            except ValueError as e:
                logging.debug(e)
                continue
            if predicate_curie.startswith("sssom:"):
                key = predicate_curie.replace("sssom:", "")
            elif predicate_curie == "owl:annotatedProperty":
                key = "predicate_id"
            elif predicate_curie == "owl:annotatedTarget":
                key = "object_id"
            elif predicate_curie == "owl:annotatedSource":
                key = "subject_id"
            else:
                continue

            if isinstance(o, URIRef):
                v: Any
                try:
                    v = safe_compress(o, converter)
                except ValueError as e:
                    logging.debug(e)
                    continue
            else:
                v = o.toPython()

            mdict[key] = _address_multivalued_slot(key, v)

        if not mdict:
            logging.warning(
                f"While trying to prepare a mapping for {sx},{px}, {ox}, something went wrong. "
                f"This usually happens when a critical prefix_map entry is missing."
            )
            continue
        _add_valid_mapping_to_list(mdict, mlist, flip_superclass_assertions=True)

    ms.mappings = mlist  # type: ignore
    _set_metadata_in_mapping_set(mapping_set=ms, metadata=meta)
    mdoc = MappingSetDocument(mapping_set=ms, converter=converter)
    return to_mapping_set_dataframe(mdoc)


def from_sssom_json(
    jsondoc: Union[str, dict, TextIO],
    prefix_map: ConverterHint = None,
    meta: Optional[MetadataType] = None,
) -> MappingSetDataFrame:
    """Load a mapping set dataframe from a JSON object.

    :param jsondoc: JSON document
    :param prefix_map: Prefix map
    :param meta: metadata
    :return: MappingSetDataFrame object
    """
    converter = ensure_converter(prefix_map)
    mapping_set = cast(MappingSet, JSONLoader().load(source=jsondoc, target_class=MappingSet))

    _set_metadata_in_mapping_set(mapping_set, metadata=meta)
    mapping_set_document = MappingSetDocument(mapping_set=mapping_set, converter=converter)
    return to_mapping_set_dataframe(mapping_set_document)


def from_alignment_minidom(
    dom: Document,
    prefix_map: ConverterHint = None,
    meta: Optional[MetadataType] = None,
    mapping_predicates: Optional[List[str]] = None,
) -> MappingSetDataFrame:
    """Read a minidom Document object.

    :param dom: XML (minidom) object
    :param prefix_map: A prefix map
    :param meta: Optional meta data
    :param mapping_predicates: Optional list of mapping predicates to extract
    :return: MappingSetDocument
    :raises ValueError: for alignment format: xml element said, but not set to yes. Only XML is supported!
    """
    converter = ensure_converter(prefix_map)
    ms = _init_mapping_set(meta)
    mlist: List[Mapping] = []
    # bad_attrs = {}

    if not mapping_predicates:
        mapping_predicates = DEFAULT_MAPPING_PROPERTIES

    alignments = dom.getElementsByTagName("Alignment")
    for n in alignments:
        for e in n.childNodes:
            if e.nodeType == Node.ELEMENT_NODE:
                node_name = e.nodeName
                if node_name == "map":
                    cell = e.getElementsByTagName("Cell")
                    for c_node in cell:
                        mdict: Dict[str, Any] = _cell_element_values(
                            c_node, converter, mapping_predicates=mapping_predicates
                        )
                        _add_valid_mapping_to_list(mdict, mlist, flip_superclass_assertions=True)

                elif node_name == "xml":
                    if e.firstChild.nodeValue != "yes":
                        raise ValueError(
                            "Alignment format: xml element said, but not set to yes. Only XML is supported!"
                        )
                elif node_name == "onto1":
                    ms[SUBJECT_SOURCE_ID] = e.firstChild.nodeValue
                elif node_name == "onto2":
                    ms[OBJECT_SOURCE_ID] = e.firstChild.nodeValue
                elif node_name == "uri1":
                    ms[SUBJECT_SOURCE] = e.firstChild.nodeValue
                elif node_name == "uri2":
                    ms[OBJECT_SOURCE] = e.firstChild.nodeValue

    ms.mappings = mlist  # type: ignore
    _set_metadata_in_mapping_set(mapping_set=ms, metadata=meta)
    mapping_set_document = MappingSetDocument(mapping_set=ms, converter=converter)
    return to_mapping_set_dataframe(mapping_set_document)


def _get_obographs_predicate_id(obographs_predicate: str):
    if obographs_predicate == "is_a":
        return RDFS_SUBCLASS_OF
    return obographs_predicate


def from_obographs(
    jsondoc: Dict,
    prefix_map: ConverterHint = None,
    meta: Optional[MetadataType] = None,
    mapping_predicates: Optional[List[str]] = None,
) -> MappingSetDataFrame:
    """Convert a obographs json object to an SSSOM data frame.

    :param jsondoc: The JSON object representing the ontology in obographs format
    :param prefix_map: The prefix map to be used
    :param meta: Any additional metadata that needs to be added to the resulting SSSOM data frame, defaults to None
    :param mapping_predicates: Optional list of mapping predicates to extract
    :raises Exception: When there is no CURIE
    :return: An SSSOM data frame (MappingSetDataFrame)
    """
    converter = ensure_converter(prefix_map)
    ms = _init_mapping_set(meta)
    mlist: List[Mapping] = []
    # bad_attrs = {}

    if not mapping_predicates:
        mapping_predicates = DEFAULT_MAPPING_PROPERTIES

    labels = {}

    # Build a dictionary of labels to populate _label columns
    if "graphs" in jsondoc:
        for g in jsondoc["graphs"]:
            if "nodes" in g:
                for n in g["nodes"]:
                    nid = n["id"]
                    if "lbl" in n:
                        label = n["lbl"]
                    else:
                        label = ""
                    labels[nid] = label

    if "graphs" in jsondoc:
        for g in jsondoc["graphs"]:
            if "nodes" in g:
                for n in g["nodes"]:
                    nid = n["id"]
                    if "lbl" in n:
                        label = n["lbl"]
                    else:
                        label = ""
                    if "meta" in n:
                        if (
                            "xrefs" in n["meta"]
                            and "http://www.geneontology.org/formats/oboInOwl#hasDbXref"
                            in mapping_predicates
                        ):
                            for xref in n["meta"]["xrefs"]:
                                xref_id = xref["val"]
                                mdict: Dict[str, Any] = {}
                                try:
                                    mdict[SUBJECT_ID] = safe_compress(nid, converter)
                                    mdict[OBJECT_ID] = safe_compress(xref_id, converter)
                                    mdict[SUBJECT_LABEL] = label
                                    mdict[PREDICATE_ID] = "oboInOwl:hasDbXref"
                                    mdict[MAPPING_JUSTIFICATION] = MAPPING_JUSTIFICATION_UNSPECIFIED
                                    _add_valid_mapping_to_list(mdict, mlist)
                                except ValueError as e:
                                    logging.debug(e)
                        if "basicPropertyValues" in n["meta"]:
                            for value in n["meta"]["basicPropertyValues"]:
                                pred = value["pred"]
                                if pred in mapping_predicates:
                                    xref_id = value["val"]
                                    mdict = {}
                                    try:
                                        mdict[SUBJECT_ID] = safe_compress(nid, converter)
                                        mdict[OBJECT_ID] = safe_compress(xref_id, converter)
                                        mdict[SUBJECT_LABEL] = label
                                        mdict[PREDICATE_ID] = safe_compress(pred, converter)
                                        mdict[
                                            MAPPING_JUSTIFICATION
                                        ] = MAPPING_JUSTIFICATION_UNSPECIFIED
                                        _add_valid_mapping_to_list(mdict, mlist)
                                    except ValueError as e:
                                        # FIXME this will cause ragged mappings
                                        logging.warning(e)
            if "edges" in g:
                for edge in g["edges"]:
                    mdict = {}
                    subject_id = edge["sub"]
                    predicate_id = _get_obographs_predicate_id(edge["pred"])
                    object_id = edge["obj"]
                    if predicate_id in mapping_predicates:
                        mdict[SUBJECT_ID] = safe_compress(subject_id, converter)
                        mdict[OBJECT_ID] = safe_compress(object_id, converter)
                        mdict[SUBJECT_LABEL] = (
                            labels[subject_id] if subject_id in labels.keys() else ""
                        )
                        mdict[OBJECT_LABEL] = (
                            labels[object_id] if object_id in labels.keys() else ""
                        )
                        mdict[PREDICATE_ID] = safe_compress(predicate_id, converter)
                        mdict[MAPPING_JUSTIFICATION] = MAPPING_JUSTIFICATION_UNSPECIFIED
                        _add_valid_mapping_to_list(mdict, mlist)
            if "equivalentNodesSets" in g and OWL_EQUIV_CLASS_URI in mapping_predicates:
                for equivalents in g["equivalentNodesSets"]:
                    if "nodeIds" in equivalents:
                        for ec1 in equivalents["nodeIds"]:
                            for ec2 in equivalents["nodeIds"]:
                                if ec1 != ec2:
                                    mdict = {}
                                    mdict[SUBJECT_ID] = safe_compress(ec1, converter)
                                    mdict[OBJECT_ID] = safe_compress(ec2, converter)
                                    mdict[PREDICATE_ID] = safe_compress(
                                        OWL_EQUIV_CLASS_URI, converter
                                    )
                                    mdict[MAPPING_JUSTIFICATION] = MAPPING_JUSTIFICATION_UNSPECIFIED
                                    mdict[SUBJECT_LABEL] = (
                                        labels[ec1] if ec1 in labels.keys() else ""
                                    )
                                    mdict[OBJECT_LABEL] = (
                                        labels[ec2] if ec2 in labels.keys() else ""
                                    )
                                    _add_valid_mapping_to_list(mdict, mlist)
    else:
        raise Exception("No graphs element in obographs file, wrong format?")

    ms.mappings = mlist  # type: ignore
    _set_metadata_in_mapping_set(mapping_set=ms, metadata=meta)
    mdoc = MappingSetDocument(mapping_set=ms, converter=converter)
    return to_mapping_set_dataframe(mdoc)


# All from_* take as an input a python object (data frame, json, etc.) and return a MappingSetDataFrame
# All read_* take as an input a file handle and return a MappingSetDataFrame (usually wrapping a from_* method)


PARSING_FUNCTIONS: typing.Mapping[str, Callable] = {
    "tsv": parse_sssom_table,
    "obographs-json": parse_obographs_json,
    "alignment-api-xml": parse_alignment_xml,
    "json": parse_sssom_json,
    "rdf": parse_sssom_rdf,
}


def get_parsing_function(input_format: Optional[str], filename: str) -> Callable:
    """Return appropriate parser function based on input format of file.

    :param input_format: File format
    :param filename: Filename
    :raises Exception: Unknown file format
    :return: Appropriate 'read' function
    """
    if input_format is None:
        input_format = get_file_extension(filename)
    func = PARSING_FUNCTIONS.get(input_format)
    if func is None:
        raise Exception(f"Unknown input format: {input_format}")
    return func


def _flip_superclass_assertion(mapping: Mapping) -> Mapping:
    if mapping.predicate_id != "sssom:superClassOf":
        return mapping
    mapping.predicate_id = "rdfs:subClassOf"
    return _swap_object_subject(mapping)


def _swap_object_subject(mapping: Mapping) -> Mapping:
    members = [
        attr.replace("subject_", "")
        for attr in dir(mapping)
        if not callable(getattr(mapping, attr))
        and not attr.startswith("__")
        and attr.startswith("subject_")
    ]
    for var in members:
        subject_val = getattr(mapping, "subject_" + var)
        object_val = getattr(mapping, "object_" + var)
        setattr(mapping, "subject_" + var, object_val)
        setattr(mapping, "object_" + var, subject_val)
    return mapping


def _read_metadata_from_table(stream: io.StringIO) -> Dict[str, Any]:
    yamlstr = ""
    for line in stream:
        if line.startswith("#"):
            yamlstr += re.sub("^#", "", line)
        else:
            break

    if yamlstr:
        meta = yaml.safe_load(yamlstr)
        logging.info(f"Meta={meta}")
        return meta
    return {}


def _set_metadata_in_mapping_set(
    mapping_set: MappingSet, metadata: Optional[MetadataType] = None
) -> None:
    if metadata is None:
        logging.info("Tried setting metadata but none provided.")
    else:
        for k, v in metadata.items():
            if k != CURIE_MAP:
                mapping_set[k] = _address_multivalued_slot(k, v)


def _cell_element_values(cell_node, converter: Converter, mapping_predicates) -> Dict[str, Any]:
    mdict: Dict[str, Any] = {}
    for child in cell_node.childNodes:
        if child.nodeType == Node.ELEMENT_NODE:
            try:
                if child.nodeName == "entity1":
                    mdict[SUBJECT_ID] = safe_compress(child.getAttribute("rdf:resource"), converter)
                elif child.nodeName == "entity2":
                    mdict[OBJECT_ID] = safe_compress(child.getAttribute("rdf:resource"), converter)
                elif child.nodeName == "measure":
                    mdict[CONFIDENCE] = child.firstChild.nodeValue
                elif child.nodeName == "relation":
                    relation = child.firstChild.nodeValue
                    if (relation == "=") and (SKOS_EXACT_MATCH_URI in mapping_predicates):
                        mdict[PREDICATE_ID] = SKOS_EXACT_MATCH
                    elif (relation == "<") and (SKOS_BROAD_MATCH_URI in mapping_predicates):
                        mdict[PREDICATE_ID] = SKOS_BROAD_MATCH
                    elif (relation == ">") and (SKOS_NARROW_MATCH_URI in mapping_predicates):
                        mdict[PREDICATE_ID] = SKOS_NARROW_MATCH
                    # elif (relation == "%") and (SOMETHING in mapping_predicates)
                    #     # Incompatible.
                    #     pass
                    # elif (relation == "HasInstance") and (SOMETHING in mapping_predicates):
                    #     pass
                    elif (relation == "InstanceOf") and (RDF_TYPE_URI in mapping_predicates):
                        mdict[PREDICATE_ID] = RDF_TYPE
                    else:
                        logging.warning(f"{relation} not a recognised relation type.")
                else:
                    logging.warning(f"Unsupported alignment api element: {child.nodeName}")
            except ValueError as e:
                logging.warning(e)

    mdict[MAPPING_JUSTIFICATION] = MAPPING_JUSTIFICATION_UNSPECIFIED
    return mdict


# The following methods dont really belong in the parser package..


def to_mapping_set_document(msdf: MappingSetDataFrame) -> MappingSetDocument:
    """Convert a MappingSetDataFrame to a MappingSetDocument."""
    ms = _get_mapping_set_from_df(df=msdf.df, meta=msdf.metadata)
    return MappingSetDocument(mapping_set=ms, converter=msdf.converter)


def _get_mapping_set_from_df(df: pd.DataFrame, meta: Optional[MetadataType] = None) -> MappingSet:
    mapping_set = _init_mapping_set(meta)
    bad_attrs: Counter = Counter()
    for _, row in df.iterrows():
        mapping_dict = _get_mapping_dict(row, bad_attrs)
        _add_valid_mapping_to_list(mapping_dict, mapping_set.mappings)
    for k, v in bad_attrs.items():
        logging.warning(f"No attr for {k} [{v} instances]")
    _set_metadata_in_mapping_set(mapping_set=mapping_set, metadata=meta)
    return mapping_set


def split_dataframe(
    msdf: MappingSetDataFrame,
) -> Dict[str, MappingSetDataFrame]:
    """Group the mapping set dataframe into several subdataframes by prefix.

    :param msdf: MappingSetDataFrame object
    :raises RuntimeError: DataFrame object within MappingSetDataFrame is None
    :return: Mapping object
    """
    subject_prefixes = set(msdf.df[SUBJECT_ID].str.split(":", n=1, expand=True)[0])
    object_prefixes = set(msdf.df[OBJECT_ID].str.split(":", n=1, expand=True)[0])
    relations = set(msdf.df[PREDICATE_ID])
    return split_dataframe_by_prefix(
        msdf=msdf,
        subject_prefixes=subject_prefixes,
        object_prefixes=object_prefixes,
        relations=relations,
    )


def split_dataframe_by_prefix(
    msdf: MappingSetDataFrame,
    subject_prefixes: Iterable[str],
    object_prefixes: Iterable[str],
    relations: Iterable[str],
) -> Dict[str, MappingSetDataFrame]:
    """Split a mapping set dataframe by prefix.

    :param msdf: An SSSOM MappingSetDataFrame
    :param subject_prefixes: a list of prefixes pertaining to the subject
    :param object_prefixes: a list of prefixes pertaining to the object
    :param relations: a list of relations of interest
    :return: a dict of SSSOM data frame names to MappingSetDataFrame
    """
    df = msdf.df
    meta = msdf.metadata
    split_to_msdf: Dict[str, MappingSetDataFrame] = {}
    for subject_prefix, object_prefix, relation in itt.product(
        subject_prefixes, object_prefixes, relations
    ):
        relation_prefix, relation_id = relation.split(":")
        split = f"{subject_prefix.lower()}_{relation_id.lower()}_{object_prefix.lower()}"
        if subject_prefix not in msdf.converter.bimap:
            logging.warning(f"{split} - missing subject prefix - {subject_prefix}")
            continue
        if object_prefix not in msdf.converter.bimap:
            logging.warning(f"{split} - missing object prefix - {object_prefix}")
            continue
        df_subset = df[
            (df[SUBJECT_ID].str.startswith(subject_prefix + ":"))
            & (df[PREDICATE_ID] == relation)
            & (df[OBJECT_ID].str.startswith(object_prefix + ":"))
        ]
        if 0 == len(df_subset):
            logging.debug(f"No matches ({len(df_subset)} matches found)")
            continue
        subconverter = msdf.converter.get_subconverter(
            [subject_prefix, object_prefix, relation_prefix]
        )
        split_to_msdf[split] = from_sssom_dataframe(
            df_subset, prefix_map=dict(subconverter.bimap), meta=meta
        )
    return split_to_msdf


def _ensure_valid_mapping_from_dict(mdict: Dict[str, Any]):
    """
    Return a valid mapping object if it can be constructed, else None.

    :param mdict: A dictionary containing the mapping metadata.
    :return: A valid Mapping object, or None.
    """
    mdict.setdefault(MAPPING_JUSTIFICATION, MAPPING_JUSTIFICATION_UNSPECIFIED)

    try:
        m = Mapping(**mdict)
    except ValueError as e:
        logging.warning(
            f"One mapping in the mapping set is not well-formed, "
            f"and therfore not included in the mapping set ({mdict}). Error: {e}"
        )
        return None
    else:
        return m


def _add_valid_mapping_to_list(
    mdict: Dict[str, Any], mlist: List[Mapping], *, flip_superclass_assertions=False
):
    """
    Validate the mapping and append to the list if valid.

    Parameters:
    - mdict (dict): A dictionary containing the mapping metadata.
    - mlist (list): The list to which the valid mapping should be appended.
    - flip_superclass_assertions (bool): an optional paramter that flips sssom:superClassOf to rdfs:subClassOf
    """
    mapping = _ensure_valid_mapping_from_dict(mdict)
    if not mapping:
        return None
    if flip_superclass_assertions:
        mapping = _flip_superclass_assertion(mapping)
    mlist.append(mapping)<|MERGE_RESOLUTION|>--- conflicted
+++ resolved
@@ -48,13 +48,9 @@
     SUBJECT_LABEL,
     SUBJECT_SOURCE,
     SUBJECT_SOURCE_ID,
-<<<<<<< HEAD
     MetadataType,
-    SSSOMSchemaView,
+    _get_sssom_schema_object,
     get_default_metadata,
-=======
-    _get_sssom_schema_object,
->>>>>>> fd03e6e8
 )
 
 from .context import ConverterHint, _get_built_in_prefix_map, ensure_converter
