--- conflicted
+++ resolved
@@ -820,17 +820,9 @@
     mlist: List[Mapping] = []
     ms = _init_mapping_set(msdf.metadata)
     bad_attrs: Counter = Counter()
-<<<<<<< HEAD
     for _, row in msdf.df.iterrows():
         mdict, bad_attrs = _get_mdict_ms_and_bad_attrs(row, bad_attrs)
-        m = _prepare_mapping(Mapping(**mdict))
-        mlist.append(m)
-=======
-    if msdf.df is not None:
-        for _, row in msdf.df.iterrows():
-            mdict, bad_attrs = _get_mdict_ms_and_bad_attrs(row, bad_attrs)
-            _add_valid_mapping_to_list(mdict, mlist)
->>>>>>> 5ca88cb0
+        _add_valid_mapping_to_list(mdict, mlist)
     for k, v in bad_attrs.items():
         logging.warning(f"No attr for {k} [{v} instances]")
     ms.mappings = mlist  # type: ignore
