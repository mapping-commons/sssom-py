"""I/O utilities for SSSOM."""

import logging
import os
import re
from pathlib import Path
from typing import List, Optional, TextIO, Union

import pandas as pd
from curies import Converter
from pansql import sqldf

from sssom.validators import validate

from .constants import (
<<<<<<< HEAD
=======
    CURIE_MAP,
    DEFAULT_LICENSE,
    PREFIX_MAP_MODE_MERGED,
    PREFIX_MAP_MODE_METADATA_ONLY,
    PREFIX_MAP_MODE_SSSOM_DEFAULT_ONLY,
>>>>>>> 85d39706
    SchemaValidationType,
)
from .parsers import get_parsing_function, parse_sssom_table, split_dataframe
from .typehints import get_metadata_and_prefix_map
from .util import (
    MappingSetDataFrame,
    are_params_slots,
    augment_metadata,
    is_curie,
    is_iri,
    raise_for_bad_path,
)
from .writers import get_writer_function, write_table, write_tables


def convert_file(
    input_path: str,
    output: TextIO,
    output_format: Optional[str] = None,
) -> None:
    """Convert a file from one format to another.

    :param input_path: The path to the input SSSOM tsv file
    :param output: The path to the output file. If none is given, will default to using stdout.
    :param output_format: The format to which the SSSOM TSV should be converted.
    """
    raise_for_bad_path(input_path)
    doc = parse_sssom_table(input_path)
    write_func, fileformat = get_writer_function(output_format=output_format, output=output)
    # TODO cthoyt figure out how to use protocols for this
    write_func(doc, output, serialisation=fileformat)  # type:ignore


def parse_file(
    input_path: str,
    output: TextIO,
    input_format: Optional[str] = None,
    metadata_path: Optional[str] = None,
    prefix_map_mode: Optional[str] = None,
    clean_prefixes: bool = True,
    strict_clean_prefixes: bool = True,
    embedded_mode: bool = True,
    mapping_predicate_filter: tuple = None,
) -> None:
    """Parse an SSSOM metadata file and write to a table.

    :param input_path: The path to the input file in one of the legal formats, eg obographs, aligmentapi-xml
    :param output: The path to the output file.
    :param input_format: The string denoting the input format.
    :param metadata_path: The path to a file containing the sssom metadata (including prefix_map)
        to be used during parse.
    :param prefix_map_mode: Defines whether the prefix map in the metadata should be extended or replaced with
        the SSSOM default prefix map. Must be one of metadata_only, sssom_default_only, merged
    :param clean_prefixes: If True (default), records with unknown prefixes are removed from the SSSOM file.
    :param strict_clean_prefixes: If True (default), clean_prefixes() will be in strict mode.
    :param embedded_mode:If True (default), the dataframe and metadata are exported in one file (tsv), else two separate files (tsv and yaml).
    :param mapping_predicate_filter: Optional list of mapping predicates or filepath containing the same.
    """
    raise_for_bad_path(input_path)
    metadata = get_metadata_and_prefix_map(
        metadata_path=metadata_path, prefix_map_mode=prefix_map_mode
    )
    parse_func = get_parsing_function(input_format, input_path)
    mapping_predicates = None
    # Get list of predicates of interest.
    if mapping_predicate_filter:
        mapping_predicates = get_list_of_predicate_iri(mapping_predicate_filter, metadata.converter)

    # if mapping_predicates:
    doc = parse_func(
        input_path,
        prefix_map=metadata.prefix_map,
        meta=metadata.metadata,
        mapping_predicates=mapping_predicates,
    )
    # else:
    #     doc = parse_func(
    #         input_path,
    #         prefix_map=metadata.prefix_map,
    #         meta=metadata.metadata,
    #     )
    if clean_prefixes:
        # We do this because we got a lot of prefixes from the default SSSOM prefixes!
        doc.clean_prefix_map(strict=strict_clean_prefixes)
    write_table(doc, output, embedded_mode)


def validate_file(input_path: str, validation_types: List[SchemaValidationType]) -> None:
    """Validate the incoming SSSOM TSV according to the SSSOM specification.

    :param input_path: The path to the input file in one of the legal formats, eg obographs, aligmentapi-xml
    :param validation_types: A list of validation types to run.
    """
    # Two things to check:
    # 1. All prefixes in the DataFrame are define in prefix_map
    # 2. All columns in the DataFrame abide by sssom-schema.
    msdf = parse_sssom_table(file_path=input_path)
    validate(msdf=msdf, validation_types=validation_types)


def split_file(input_path: str, output_directory: Union[str, Path]) -> None:
    """Split an SSSOM TSV by prefixes and relations.

    :param  input_path: The path to the input file in one of the legal formats, eg obographs, aligmentapi-xml
    :param output_directory: The directory to which the split file should be exported.
    """
    raise_for_bad_path(input_path)
    msdf = parse_sssom_table(input_path)
    splitted = split_dataframe(msdf)
    write_tables(splitted, output_directory)


<<<<<<< HEAD
=======
def get_metadata_and_prefix_map(
    metadata_path: Union[None, str, Path] = None, prefix_map_mode: Optional[str] = None
) -> Metadata:
    """
    Load SSSOM metadata from a file, and then augments it with default prefixes.

    :param metadata_path: The metadata file in YAML format
    :param prefix_map_mode: one of metadata_only, sssom_default_only, merged
    :return: a prefix map dictionary and a metadata object dictionary
    """
    if metadata_path is None:
        return Metadata.default()

    with Path(metadata_path).resolve().open() as file:
        metadata = yaml.safe_load(file)
    if not metadata.get("mapping_set_id"):
        metadata["mapping_set_id"] = generate_mapping_set_id()
    if not metadata.get("license"):
        metadata["license"] = DEFAULT_LICENSE
        logging.warning(f"No License provided, using {DEFAULT_LICENSE}")

    if CURIE_MAP in metadata:
        prefix_map = metadata.pop(CURIE_MAP)
    else:
        prefix_map = {}
    converter = Converter.from_prefix_map(prefix_map)
    converter = _merge_converter(converter, prefix_map_mode=prefix_map_mode)

    return Metadata(converter=converter, metadata=metadata)


def _merge_converter(converter: Converter, prefix_map_mode: str = None) -> Converter:
    """Merge the metadata's converter with the default converter."""
    if prefix_map_mode is None or prefix_map_mode == PREFIX_MAP_MODE_METADATA_ONLY:
        return converter
    if prefix_map_mode == PREFIX_MAP_MODE_SSSOM_DEFAULT_ONLY:
        return get_converter()
    if prefix_map_mode == PREFIX_MAP_MODE_MERGED:
        return curies.chain([converter, get_converter()])
    raise ValueError(f"Invalid prefix map mode: {prefix_map_mode}")


>>>>>>> 85d39706
def get_list_of_predicate_iri(predicate_filter: tuple, converter: Converter) -> list:
    """Return a list of IRIs for predicate CURIEs passed.

    :param predicate_filter: CURIE OR list of CURIEs OR file path containing the same.
    :param converter: Prefix map of mapping set (possibly) containing custom prefix:IRI combination.
    :return: A list of IRIs.
    """
    pred_filter_list = list(predicate_filter)
    iri_list = []
    for p in pred_filter_list:
        p_iri = extract_iri(p, converter)
        if p_iri:
            iri_list.extend(p_iri)
    return list(set(iri_list))


def extract_iri(input: str, converter: Converter) -> List[str]:
    """
    Recursively extracts a list of IRIs from a string or file.

    :param input: CURIE OR list of CURIEs OR file path containing the same.
    :param converter: Prefix map of mapping set (possibly) containing custom prefix:IRI combination.
    :return: A list of IRIs.
    :rtype: list
    """
    if is_iri(input):
        return [input]
    elif is_curie(input):
        p_iri = converter.expand(input)
        if p_iri:
            return [p_iri]

    elif os.path.isfile(input):
        pred_list = Path(input).read_text().splitlines()
        iri_list: List[str] = []
        for p in pred_list:
            p_iri = extract_iri(p, converter)
            if p_iri:
                iri_list.extend(p_iri)
        return iri_list

    else:
        logging.warning(
            f"{input} is neither a valid curie, nor an IRI, nor a local file path, "
            f"skipped from processing."
        )
    return []


# def filter_file(input: str, prefix: tuple, predicate: tuple) -> MappingSetDataFrame:
#     """Filter mapping file based on prefix and predicates provided.

#     :param input: Input mapping file (tsv)
#     :param prefix: Prefixes to be retained.
#     :param predicate: Predicates to be retained.
#     :return: Filtered MappingSetDataFrame.
#     """
#     msdf: MappingSetDataFrame = parse_sssom_table(input)
#     prefix_map = msdf.prefix_map
#     df: pd.DataFrame = msdf.df
#     # Filter prefix_map
#     filtered_prefix_map = {
#         k: v for k, v in prefix_map.items() if k in prefix_map.keys() and k in prefix
#     }

#     filtered_predicates = {
#         k: v
#         for k, v in prefix_map.items()
#         if len([x for x in predicate if str(x).startswith(k)])
#         > 0  # use re.find instead.
#     }
#     filtered_prefix_map.update(filtered_predicates)
#     filtered_prefix_map = add_built_in_prefixes_to_prefix_map(filtered_prefix_map)

#     # Filter df based on predicates
#     predicate_filtered_df: pd.DataFrame = df.loc[
#         df[PREDICATE_ID].apply(lambda x: x in predicate)
#     ]

#     # Filter df based on prefix_map
#     prefix_keys = tuple(filtered_prefix_map.keys())
#     condition_subj = predicate_filtered_df[SUBJECT_ID].apply(
#         lambda x: str(x).startswith(prefix_keys)
#     )
#     condition_obj = predicate_filtered_df[OBJECT_ID].apply(
#         lambda x: str(x).startswith(prefix_keys)
#     )
#     filtered_df = predicate_filtered_df.loc[condition_subj & condition_obj]

#     new_msdf: MappingSetDataFrame = MappingSetDataFrame(
#         df=filtered_df, prefix_map=filtered_prefix_map, metadata=msdf.metadata
#     )
#     return new_msdf


def run_sql_query(
    query: str, inputs: List[str], output: Optional[TextIO] = None
) -> MappingSetDataFrame:
    """Run a SQL query over one or more SSSOM files.

    Each of the N inputs is assigned a table name df1, df2, ..., dfN

    Alternatively, the filenames can be used as table names - these are first stemmed
    E.g. ~/dir/my.sssom.tsv becomes a table called 'my'

    Example:
        sssom dosql -Q "SELECT * FROM df1 WHERE confidence>0.5 ORDER BY confidence" my.sssom.tsv

    Example:
        `sssom dosql -Q "SELECT file1.*,file2.object_id AS ext_object_id, file2.object_label AS ext_object_label \
        FROM file1 INNER JOIN file2 WHERE file1.object_id = file2.subject_id" FROM file1.sssom.tsv file2.sssom.tsv`

    :param query: Query to be executed over a pandas DataFrame (msdf.df).
    :param inputs: Input files that form the source tables for query.
    :param output: Output.
    :return: Filtered MappingSetDataFrame object.
    """
    n = 1
    while len(inputs) >= n:
        fn = inputs[n - 1]
        msdf = parse_sssom_table(fn)
        df = msdf.df
        # df = parse(fn)
        globals()[f"df{n}"] = df
        tn = re.sub("[.].*", "", Path(fn).stem).lower()
        globals()[tn] = df
        n += 1

    new_df = sqldf(query)

    msdf.clean_context()
    new_msdf = MappingSetDataFrame.with_converter(
        df=new_df, converter=msdf.converter, metadata=msdf.metadata
    )
    if output is not None:
        write_table(new_msdf, output)
    return new_msdf


def filter_file(input: str, output: Optional[TextIO] = None, **kwargs) -> MappingSetDataFrame:
    """Filter a dataframe by dynamically generating queries based on user input.

    e.g. sssom filter --subject_id x:% --subject_id y:% --object_id y:% --object_id z:% tests/data/basic.tsv

    yields the query:

    "SELECT * FROM df WHERE (subject_id LIKE 'x:%'  OR subject_id LIKE 'y:%')
     AND (object_id LIKE 'y:%'  OR object_id LIKE 'z:%') " and displays the output.

    :param input: DataFrame to be queried over.
    :param output: Output location.
    :param kwargs: Filter options provided by user which generate queries (e.g.: --subject_id x:%).
    :raises ValueError: If parameter provided is invalid.
    :return: Filtered MappingSetDataFrame object.
    """
    params = {k: v for k, v in kwargs.items() if v}
    query = "SELECT * FROM df WHERE ("
    multiple_params = True if len(params) > 1 else False

    # Check if all params are legit
    input_df: pd.DataFrame = parse_sssom_table(input).df
    if not input_df.empty and len(input_df.columns) > 0:
        column_list = list(input_df.columns)
    else:
        raise ValueError(f"{input} is either not a SSSOM TSV file or an empty one.")
    legit_params = all(p in column_list for p in params)
    if not legit_params:
        invalids = [p for p in params if p not in column_list]
        raise ValueError(f"The params are invalid: {invalids}")

    for idx, (k, v) in enumerate(params.items(), start=1):
        query += k + " LIKE '" + v[0] + "' "
        if len(v) > 1:
            for idx2, exp in enumerate(v[1:]):
                query += " OR "
                query += k + " LIKE '" + exp + "'"
                if idx2 + 1 == len(v) - 1:
                    query += ") "
        else:
            query += ") "
        if multiple_params and idx != len(params):
            query += " AND ("
    return run_sql_query(query=query, inputs=[input], output=output)


def annotate_file(
    input: str, output: Optional[TextIO] = None, replace_multivalued: bool = False, **kwargs
) -> MappingSetDataFrame:
    """Annotate a file i.e. add custom metadata to the mapping set.

    :param input: SSSOM tsv file to be queried over.
    :param output: Output location.
    :param replace_multivalued: Multivalued slots should be
        replaced or not, defaults to False
    :param kwargs: Options provided by user
        which are added to the metadata (e.g.: --mapping_set_id http://example.org/abcd)
    :return: Annotated MappingSetDataFrame object.
    """
    params = {k: v for k, v in kwargs.items() if v}
    are_params_slots(params)
    input_msdf = parse_sssom_table(input)
    msdf = augment_metadata(input_msdf, params, replace_multivalued)
    if output is not None:
        write_table(msdf, output)
    return msdf<|MERGE_RESOLUTION|>--- conflicted
+++ resolved
@@ -12,17 +12,7 @@
 
 from sssom.validators import validate
 
-from .constants import (
-<<<<<<< HEAD
-=======
-    CURIE_MAP,
-    DEFAULT_LICENSE,
-    PREFIX_MAP_MODE_MERGED,
-    PREFIX_MAP_MODE_METADATA_ONLY,
-    PREFIX_MAP_MODE_SSSOM_DEFAULT_ONLY,
->>>>>>> 85d39706
-    SchemaValidationType,
-)
+from .constants import SchemaValidationType
 from .parsers import get_parsing_function, parse_sssom_table, split_dataframe
 from .typehints import get_metadata_and_prefix_map
 from .util import (
@@ -133,51 +123,6 @@
     write_tables(splitted, output_directory)
 
 
-<<<<<<< HEAD
-=======
-def get_metadata_and_prefix_map(
-    metadata_path: Union[None, str, Path] = None, prefix_map_mode: Optional[str] = None
-) -> Metadata:
-    """
-    Load SSSOM metadata from a file, and then augments it with default prefixes.
-
-    :param metadata_path: The metadata file in YAML format
-    :param prefix_map_mode: one of metadata_only, sssom_default_only, merged
-    :return: a prefix map dictionary and a metadata object dictionary
-    """
-    if metadata_path is None:
-        return Metadata.default()
-
-    with Path(metadata_path).resolve().open() as file:
-        metadata = yaml.safe_load(file)
-    if not metadata.get("mapping_set_id"):
-        metadata["mapping_set_id"] = generate_mapping_set_id()
-    if not metadata.get("license"):
-        metadata["license"] = DEFAULT_LICENSE
-        logging.warning(f"No License provided, using {DEFAULT_LICENSE}")
-
-    if CURIE_MAP in metadata:
-        prefix_map = metadata.pop(CURIE_MAP)
-    else:
-        prefix_map = {}
-    converter = Converter.from_prefix_map(prefix_map)
-    converter = _merge_converter(converter, prefix_map_mode=prefix_map_mode)
-
-    return Metadata(converter=converter, metadata=metadata)
-
-
-def _merge_converter(converter: Converter, prefix_map_mode: str = None) -> Converter:
-    """Merge the metadata's converter with the default converter."""
-    if prefix_map_mode is None or prefix_map_mode == PREFIX_MAP_MODE_METADATA_ONLY:
-        return converter
-    if prefix_map_mode == PREFIX_MAP_MODE_SSSOM_DEFAULT_ONLY:
-        return get_converter()
-    if prefix_map_mode == PREFIX_MAP_MODE_MERGED:
-        return curies.chain([converter, get_converter()])
-    raise ValueError(f"Invalid prefix map mode: {prefix_map_mode}")
-
-
->>>>>>> 85d39706
 def get_list_of_predicate_iri(predicate_filter: tuple, converter: Converter) -> list:
     """Return a list of IRIs for predicate CURIEs passed.
 
