--- conflicted
+++ resolved
@@ -357,12 +357,8 @@
         endpoint.limit = limit
     if object_labels is not None:
         endpoint.include_object_labels = object_labels
-<<<<<<< HEAD
     for k, v in prefix or []:
         endpoint.converter.add_prefix(k, v)
-=======
-
->>>>>>> fda75658
     msdf = query_mappings(endpoint)
     write_table(msdf, output)
 
