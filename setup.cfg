##########################
# Setup.py Configuration #
##########################
[metadata]
name = sssom
version = 0.3.6-dev
description = Operations on SSSOM mapping tables
long_description = file: README.md
long_description_content_type = text/markdown

# URLs associated with the project
url = https://github.com/mapping-commons/sssom
download_url = https://github.com/mapping-commons/sssom-py/releases
project_urls =
    Bug Tracker = https://github.com/mapping-commons/sssom-py/issues
    Source Code = https://github.com/mapping-commons/sssom-py/
    Documentation = https://mapping-commons.github.io/sssom-py

# Author information
author = Chris Mungall
author_email = cjmungall@lbl.gov
maintainer = Chris Mungall
maintainer_email = cjmungall@lbl.gov

# License Information
license = MIT
license_file = LICENSE

# Search tags
classifiers =
    Development Status :: 3 - Alpha
    Environment :: Console
    Intended Audience :: Developers
    Intended Audience :: Science/Research
    License :: OSI Approved :: MIT License
    Operating System :: OS Independent
    Programming Language :: Python
<<<<<<< HEAD
    Programming Language :: Python :: 3.10
=======
>>>>>>> 137b67db
    Programming Language :: Python :: 3.9
    Programming Language :: Python :: 3.8
    Programming Language :: Python :: 3.7
    Programming Language :: Python :: 3 :: Only
    Topic :: Scientific/Engineering :: Bio-Informatics
    Topic :: Scientific/Engineering :: Chemistry
keywords =
    Ontologies
    Indexing
    Ontology Mapping

[options]
install_requires =
    pyparsing==2.4.7
    click
    jsonasobj==1.3.1
    jsonasobj2>=1.0.4
    linkml-runtime>=1.1.6
    networkx
    numpy
    pandas
    pandasql
    pyyaml
    rdflib==5.0.0
    rdflib-jsonld<0.6.2
    recommonmark>=0.7
    scikit_learn
    scipy
    setuptools
    sparqlwrapper
    validators
    validators>=0.0
    
include_package_data = True

# Random options
zip_safe = false


<<<<<<< HEAD
=======

>>>>>>> 137b67db
python_requires = >=3.7

# Where is my code
packages = find:
#package_dir =
#    = .


[options.package_data]
schema = schema/*
jsonld = *.jsonld
* = *.jsonld, sssom/*.jsonld


#[options.packages.find]
#where = .

[options.extras_require]
test =
    pytest
docs =
    sphinx
    sphinx-rtd-theme
    sphinx-autodoc-typehints
    sphinx-click

[options.entry_points]
console_scripts =
    sssom = sssom.cli:main

######################
# Doc8 Configuration #
# (doc8.ini)         #
######################
[doc8]
max-line-length = 120

##########################
# Coverage Configuration #
# (.coveragerc)          #
##########################
[coverage:run]
branch = True
source = sssom
omit =
    sssom/__main__.py
    sssom/cli.py
    tests/*
    docs/*
    scripts/*

[coverage:paths]
source =
    sssom
    .tox/*/lib/python*/site-packages/sssom

[coverage:report]
show_missing = True
exclude_lines =
    def __str__
    def __repr__


#########################
# Flake8 Configuration  #
# (.flake8)             #
#########################
[flake8]
ignore =
    E501 # Line length
    W503 # Line break before binary operator (flake8 is wrong)
    S408 # don't worry about unsafe xml
    S318 # don't worry about unsafe xml
    S310 # TODO remove this later and switch to using requests
    B018 # This is 'useless' statements which are new atm.
exclude =
    sssom/sssom_datamodel.py
    sssom/cliquesummary.py

##########################
# Darglint Configuration #
##########################
[darglint]
docstring_style = sphinx
strictness = short<|MERGE_RESOLUTION|>--- conflicted
+++ resolved
@@ -35,10 +35,7 @@
     License :: OSI Approved :: MIT License
     Operating System :: OS Independent
     Programming Language :: Python
-<<<<<<< HEAD
     Programming Language :: Python :: 3.10
-=======
->>>>>>> 137b67db
     Programming Language :: Python :: 3.9
     Programming Language :: Python :: 3.8
     Programming Language :: Python :: 3.7
@@ -77,11 +74,6 @@
 # Random options
 zip_safe = false
 
-
-<<<<<<< HEAD
-=======
-
->>>>>>> 137b67db
 python_requires = >=3.7
 
 # Where is my code
